/*
 * Copyright (c) 2014, 2018, Oracle and/or its affiliates. All rights reserved.
 * DO NOT ALTER OR REMOVE COPYRIGHT NOTICES OR THIS FILE HEADER.
 *
 * This code is free software; you can redistribute it and/or modify it
 * under the terms of the GNU General Public License version 2 only, as
 * published by the Free Software Foundation.  Oracle designates this
 * particular file as subject to the "Classpath" exception as provided
 * by Oracle in the LICENSE file that accompanied this code.
 *
 * This code is distributed in the hope that it will be useful, but WITHOUT
 * ANY WARRANTY; without even the implied warranty of MERCHANTABILITY or
 * FITNESS FOR A PARTICULAR PURPOSE.  See the GNU General Public License
 * version 2 for more details (a copy is included in the LICENSE file that
 * accompanied this code).
 *
 * You should have received a copy of the GNU General Public License version
 * 2 along with this work; if not, write to the Free Software Foundation,
 * Inc., 51 Franklin St, Fifth Floor, Boston, MA 02110-1301 USA.
 *
 * Please contact Oracle, 500 Oracle Parkway, Redwood Shores, CA 94065 USA
 * or visit www.oracle.com if you need additional information or have any
 * questions.
 */

package java.lang.invoke;

import sun.invoke.util.Wrapper;

import java.lang.reflect.Field;
import java.lang.reflect.Modifier;
import java.nio.ByteOrder;
import java.util.Map;
import java.util.concurrent.ConcurrentHashMap;
<<<<<<< HEAD
=======
import java.util.concurrent.ConcurrentMap;
>>>>>>> 010ac540

import static java.lang.invoke.MethodHandleStatics.UNSAFE;

final class VarHandles {

<<<<<<< HEAD
    static ClassValue<Map<Integer, MethodHandle>> addressFactories = new ClassValue<Map<Integer, MethodHandle>>() {
        @Override
        protected Map<Integer, MethodHandle> computeValue(Class<?> type) {
=======
    static ClassValue<ConcurrentMap<Integer, MethodHandle>> ADDRESS_FACTORIES = new ClassValue<>() {
        @Override
        protected ConcurrentMap<Integer, MethodHandle> computeValue(Class<?> type) {
>>>>>>> 010ac540
            return new ConcurrentHashMap<>();
        }
    };

    static VarHandle makeFieldHandle(MemberName f, Class<?> refc, Class<?> type, boolean isWriteAllowedOnFinalFields) {
        if (!f.isStatic()) {
            long foffset = MethodHandleNatives.objectFieldOffset(f);
            if (!type.isPrimitive()) {
                return f.isFinal() && !isWriteAllowedOnFinalFields
                       ? new VarHandleReferences.FieldInstanceReadOnly(refc, foffset, type)
                       : new VarHandleReferences.FieldInstanceReadWrite(refc, foffset, type);
            }
            else if (type == boolean.class) {
                return f.isFinal() && !isWriteAllowedOnFinalFields
                       ? new VarHandleBooleans.FieldInstanceReadOnly(refc, foffset)
                       : new VarHandleBooleans.FieldInstanceReadWrite(refc, foffset);
            }
            else if (type == byte.class) {
                return f.isFinal() && !isWriteAllowedOnFinalFields
                       ? new VarHandleBytes.FieldInstanceReadOnly(refc, foffset)
                       : new VarHandleBytes.FieldInstanceReadWrite(refc, foffset);
            }
            else if (type == short.class) {
                return f.isFinal() && !isWriteAllowedOnFinalFields
                       ? new VarHandleShorts.FieldInstanceReadOnly(refc, foffset)
                       : new VarHandleShorts.FieldInstanceReadWrite(refc, foffset);
            }
            else if (type == char.class) {
                return f.isFinal() && !isWriteAllowedOnFinalFields
                       ? new VarHandleChars.FieldInstanceReadOnly(refc, foffset)
                       : new VarHandleChars.FieldInstanceReadWrite(refc, foffset);
            }
            else if (type == int.class) {
                return f.isFinal() && !isWriteAllowedOnFinalFields
                       ? new VarHandleInts.FieldInstanceReadOnly(refc, foffset)
                       : new VarHandleInts.FieldInstanceReadWrite(refc, foffset);
            }
            else if (type == long.class) {
                return f.isFinal() && !isWriteAllowedOnFinalFields
                       ? new VarHandleLongs.FieldInstanceReadOnly(refc, foffset)
                       : new VarHandleLongs.FieldInstanceReadWrite(refc, foffset);
            }
            else if (type == float.class) {
                return f.isFinal() && !isWriteAllowedOnFinalFields
                       ? new VarHandleFloats.FieldInstanceReadOnly(refc, foffset)
                       : new VarHandleFloats.FieldInstanceReadWrite(refc, foffset);
            }
            else if (type == double.class) {
                return f.isFinal() && !isWriteAllowedOnFinalFields
                       ? new VarHandleDoubles.FieldInstanceReadOnly(refc, foffset)
                       : new VarHandleDoubles.FieldInstanceReadWrite(refc, foffset);
            }
            else {
                throw new UnsupportedOperationException();
            }
        }
        else {
            // TODO This is not lazy on first invocation
            // and might cause some circular initialization issues

            // Replace with something similar to direct method handles
            // where a barrier is used then elided after use

            if (UNSAFE.shouldBeInitialized(refc))
                UNSAFE.ensureClassInitialized(refc);

            Object base = MethodHandleNatives.staticFieldBase(f);
            long foffset = MethodHandleNatives.staticFieldOffset(f);
            if (!type.isPrimitive()) {
                return f.isFinal() && !isWriteAllowedOnFinalFields
                       ? new VarHandleReferences.FieldStaticReadOnly(base, foffset, type)
                       : new VarHandleReferences.FieldStaticReadWrite(base, foffset, type);
            }
            else if (type == boolean.class) {
                return f.isFinal() && !isWriteAllowedOnFinalFields
                       ? new VarHandleBooleans.FieldStaticReadOnly(base, foffset)
                       : new VarHandleBooleans.FieldStaticReadWrite(base, foffset);
            }
            else if (type == byte.class) {
                return f.isFinal() && !isWriteAllowedOnFinalFields
                       ? new VarHandleBytes.FieldStaticReadOnly(base, foffset)
                       : new VarHandleBytes.FieldStaticReadWrite(base, foffset);
            }
            else if (type == short.class) {
                return f.isFinal() && !isWriteAllowedOnFinalFields
                       ? new VarHandleShorts.FieldStaticReadOnly(base, foffset)
                       : new VarHandleShorts.FieldStaticReadWrite(base, foffset);
            }
            else if (type == char.class) {
                return f.isFinal() && !isWriteAllowedOnFinalFields
                       ? new VarHandleChars.FieldStaticReadOnly(base, foffset)
                       : new VarHandleChars.FieldStaticReadWrite(base, foffset);
            }
            else if (type == int.class) {
                return f.isFinal() && !isWriteAllowedOnFinalFields
                       ? new VarHandleInts.FieldStaticReadOnly(base, foffset)
                       : new VarHandleInts.FieldStaticReadWrite(base, foffset);
            }
            else if (type == long.class) {
                return f.isFinal() && !isWriteAllowedOnFinalFields
                       ? new VarHandleLongs.FieldStaticReadOnly(base, foffset)
                       : new VarHandleLongs.FieldStaticReadWrite(base, foffset);
            }
            else if (type == float.class) {
                return f.isFinal() && !isWriteAllowedOnFinalFields
                       ? new VarHandleFloats.FieldStaticReadOnly(base, foffset)
                       : new VarHandleFloats.FieldStaticReadWrite(base, foffset);
            }
            else if (type == double.class) {
                return f.isFinal() && !isWriteAllowedOnFinalFields
                       ? new VarHandleDoubles.FieldStaticReadOnly(base, foffset)
                       : new VarHandleDoubles.FieldStaticReadWrite(base, foffset);
            }
            else {
                throw new UnsupportedOperationException();
            }
        }
    }

    // Required by instance field handles
    static Field getFieldFromReceiverAndOffset(Class<?> receiverType,
                                               long offset,
                                               Class<?> fieldType) {
        for (Field f : receiverType.getDeclaredFields()) {
            if (Modifier.isStatic(f.getModifiers())) continue;

            if (offset == UNSAFE.objectFieldOffset(f)) {
                assert f.getType() == fieldType;
                return f;
            }
        }
        throw new InternalError("Field not found at offset");
    }

    // Required by instance static field handles
    static Field getStaticFieldFromBaseAndOffset(Object base,
                                                 long offset,
                                                 Class<?> fieldType) {
        // @@@ This is a little fragile assuming the base is the class
        Class<?> receiverType = (Class<?>) base;
        for (Field f : receiverType.getDeclaredFields()) {
            if (!Modifier.isStatic(f.getModifiers())) continue;

            if (offset == UNSAFE.staticFieldOffset(f)) {
                assert f.getType() == fieldType;
                return f;
            }
        }
        throw new InternalError("Static field not found at offset");
    }

    static VarHandle makeArrayElementHandle(Class<?> arrayClass) {
        if (!arrayClass.isArray())
            throw new IllegalArgumentException("not an array: " + arrayClass);

        Class<?> componentType = arrayClass.getComponentType();

        int aoffset = UNSAFE.arrayBaseOffset(arrayClass);
        int ascale = UNSAFE.arrayIndexScale(arrayClass);
        int ashift = 31 - Integer.numberOfLeadingZeros(ascale);

        if (!componentType.isPrimitive()) {
            return new VarHandleReferences.Array(aoffset, ashift, arrayClass);
        }
        else if (componentType == boolean.class) {
            return new VarHandleBooleans.Array(aoffset, ashift);
        }
        else if (componentType == byte.class) {
            return new VarHandleBytes.Array(aoffset, ashift);
        }
        else if (componentType == short.class) {
            return new VarHandleShorts.Array(aoffset, ashift);
        }
        else if (componentType == char.class) {
            return new VarHandleChars.Array(aoffset, ashift);
        }
        else if (componentType == int.class) {
            return new VarHandleInts.Array(aoffset, ashift);
        }
        else if (componentType == long.class) {
            return new VarHandleLongs.Array(aoffset, ashift);
        }
        else if (componentType == float.class) {
            return new VarHandleFloats.Array(aoffset, ashift);
        }
        else if (componentType == double.class) {
            return new VarHandleDoubles.Array(aoffset, ashift);
        }
        else {
            throw new UnsupportedOperationException();
        }
    }

    static VarHandle byteArrayViewHandle(Class<?> viewArrayClass,
                                         boolean be) {
        if (!viewArrayClass.isArray())
            throw new IllegalArgumentException("not an array: " + viewArrayClass);

        Class<?> viewComponentType = viewArrayClass.getComponentType();

        if (viewComponentType == long.class) {
            return new VarHandleByteArrayAsLongs.ArrayHandle(be);
        }
        else if (viewComponentType == int.class) {
            return new VarHandleByteArrayAsInts.ArrayHandle(be);
        }
        else if (viewComponentType == short.class) {
            return new VarHandleByteArrayAsShorts.ArrayHandle(be);
        }
        else if (viewComponentType == char.class) {
            return new VarHandleByteArrayAsChars.ArrayHandle(be);
        }
        else if (viewComponentType == double.class) {
            return new VarHandleByteArrayAsDoubles.ArrayHandle(be);
        }
        else if (viewComponentType == float.class) {
            return new VarHandleByteArrayAsFloats.ArrayHandle(be);
        }

        throw new UnsupportedOperationException();
    }

    static VarHandle makeByteBufferViewHandle(Class<?> viewArrayClass,
                                              boolean be) {
        if (!viewArrayClass.isArray())
            throw new IllegalArgumentException("not an array: " + viewArrayClass);

        Class<?> viewComponentType = viewArrayClass.getComponentType();

        if (viewComponentType == long.class) {
            return new VarHandleByteArrayAsLongs.ByteBufferHandle(be);
        }
        else if (viewComponentType == int.class) {
            return new VarHandleByteArrayAsInts.ByteBufferHandle(be);
        }
        else if (viewComponentType == short.class) {
            return new VarHandleByteArrayAsShorts.ByteBufferHandle(be);
        }
        else if (viewComponentType == char.class) {
            return new VarHandleByteArrayAsChars.ByteBufferHandle(be);
        }
        else if (viewComponentType == double.class) {
            return new VarHandleByteArrayAsDoubles.ByteBufferHandle(be);
        }
        else if (viewComponentType == float.class) {
            return new VarHandleByteArrayAsFloats.ByteBufferHandle(be);
        }

        throw new UnsupportedOperationException();
    }

    /**
     * Creates a memory access VarHandle.
     *
     * Resulting VarHandle will take a memory address as first argument,
     * and a certain number of coordinate {@code long} parameters, depending on the length
     * of the {@code strides} argument array.
     *
     * Coordinates are multiplied with corresponding scale factors ({@code strides}) and added
     * to a single fixed offset to compute an effective offset from the given MemoryAddress for the access.
     *
     * @param carrier the Java carrier type.
<<<<<<< HEAD
     * @param alignment alignment requirement to be checked upon access. In bytes. Must be a power of 2.
=======
     * @param alignmentMask alignment requirement to be checked upon access. In bytes. Expressed as a mask.
>>>>>>> 010ac540
     * @param byteOrder the byte order.
     * @param offset a constant offset for the access.
     * @param strides the scale factors with which to multiply given access coordinates.
     * @return the created VarHandle.
     */
<<<<<<< HEAD
    static VarHandle makeMemoryAddressViewHandle(Class<?> carrier, long alignment,
=======
    static VarHandle makeMemoryAddressViewHandle(Class<?> carrier, long alignmentMask,
>>>>>>> 010ac540
                                                 ByteOrder byteOrder, long offset, long[] strides) {
        if (!carrier.isPrimitive() || carrier == void.class || carrier == boolean.class) {
            throw new IllegalArgumentException("Invalid carrier: " + carrier.getName());
        }
        long size = Wrapper.forPrimitiveType(carrier).bitWidth() / 8;
        boolean be = byteOrder == ByteOrder.BIG_ENDIAN;

<<<<<<< HEAD
        Map<Integer, MethodHandle> carrierFactory = addressFactories.get(carrier);
=======
        Map<Integer, MethodHandle> carrierFactory = ADDRESS_FACTORIES.get(carrier);
>>>>>>> 010ac540
        MethodHandle fac = carrierFactory.computeIfAbsent(strides.length,
                dims -> new AddressVarHandleGenerator(carrier, dims)
                            .generateHandleFactory());

        try {
<<<<<<< HEAD
            return (VarHandle)fac.invoke(be, size, offset, alignment - 1, strides);
=======
            return (VarHandle)fac.invoke(be, size, offset, alignmentMask, strides);
>>>>>>> 010ac540
        } catch (Throwable ex) {
            throw new IllegalStateException(ex);
        }
    }

//    /**
//     * A helper program to generate the VarHandleGuards class with a set of
//     * static guard methods each of which corresponds to a particular shape and
//     * performs a type check of the symbolic type descriptor with the VarHandle
//     * type descriptor before linking/invoking to the underlying operation as
//     * characterized by the operation member name on the VarForm of the
//     * VarHandle.
//     * <p>
//     * The generated class essentially encapsulates pre-compiled LambdaForms,
//     * one for each method, for the most set of common method signatures.
//     * This reduces static initialization costs, footprint costs, and circular
//     * dependencies that may arise if a class is generated per LambdaForm.
//     * <p>
//     * A maximum of L*T*S methods will be generated where L is the number of
//     * access modes kinds (or unique operation signatures) and T is the number
//     * of variable types and S is the number of shapes (such as instance field,
//     * static field, or array access).
//     * If there are 4 unique operation signatures, 5 basic types (Object, int,
//     * long, float, double), and 3 shapes then a maximum of 60 methods will be
//     * generated.  However, the number is likely to be less since there
//     * be duplicate signatures.
//     * <p>
//     * Each method is annotated with @LambdaForm.Compiled to inform the runtime
//     * that such methods should be treated as if a method of a class that is the
//     * result of compiling a LambdaForm.  Annotation of such methods is
//     * important for correct evaluation of certain assertions and method return
//     * type profiling in HotSpot.
//     */
//    public static class GuardMethodGenerator {
//
//        static final String GUARD_METHOD_SIG_TEMPLATE = "<RETURN> <NAME>_<SIGNATURE>(<PARAMS>)";
//
//        static final String GUARD_METHOD_TEMPLATE =
//                "@ForceInline\n" +
//                "@LambdaForm.Compiled\n" +
//                "final static <METHOD> throws Throwable {\n" +
//                "    if (handle.vform.methodType_table[ad.type] == ad.symbolicMethodType) {\n" +
//                "        <RESULT_ERASED>MethodHandle.linkToStatic(<LINK_TO_STATIC_ARGS>);<RETURN_ERASED>\n" +
//                "    }\n" +
//                "    else {\n" +
//                "        MethodHandle mh = handle.getMethodHandle(ad.mode);\n" +
//                "        <RETURN>mh.asType(ad.symbolicMethodTypeInvoker).invokeBasic(<LINK_TO_INVOKER_ARGS>);\n" +
//                "    }\n" +
//                "}";
//
//        static final String GUARD_METHOD_TEMPLATE_V =
//                "@ForceInline\n" +
//                "@LambdaForm.Compiled\n" +
//                "final static <METHOD> throws Throwable {\n" +
//                "    if (handle.vform.methodType_table[ad.type] == ad.symbolicMethodType) {\n" +
//                "        MethodHandle.linkToStatic(<LINK_TO_STATIC_ARGS>);\n" +
//                "    }\n" +
//                "    else if (handle.vform.getMethodType_V(ad.type) == ad.symbolicMethodType) {\n" +
//                "        MethodHandle.linkToStatic(<LINK_TO_STATIC_ARGS>);\n" +
//                "    }\n" +
//                "    else {\n" +
//                "        MethodHandle mh = handle.getMethodHandle(ad.mode);\n" +
//                "        mh.asType(ad.symbolicMethodTypeInvoker).invokeBasic(<LINK_TO_INVOKER_ARGS>);\n" +
//                "    }\n" +
//                "}";
//
//        // A template for deriving the operations
//        // could be supported by annotating VarHandle directly with the
//        // operation kind and shape
//        interface VarHandleTemplate {
//            Object get();
//
//            void set(Object value);
//
//            boolean compareAndSet(Object actualValue, Object expectedValue);
//
//            Object compareAndExchange(Object actualValue, Object expectedValue);
//
//            Object getAndUpdate(Object value);
//        }
//
//        static class HandleType {
//            final Class<?> receiver;
//            final Class<?>[] intermediates;
//            final Class<?> value;
//
//            HandleType(Class<?> receiver, Class<?> value, Class<?>... intermediates) {
//                this.receiver = receiver;
//                this.intermediates = intermediates;
//                this.value = value;
//            }
//        }
//
//        /**
//         * @param args parameters
//         */
//        public static void main(String[] args) {
//            System.out.println("package java.lang.invoke;");
//            System.out.println();
//            System.out.println("import jdk.internal.vm.annotation.ForceInline;");
//            System.out.println();
//            System.out.println("// This class is auto-generated by " +
//                               GuardMethodGenerator.class.getName() +
//                               ". Do not edit.");
//            System.out.println("final class VarHandleGuards {");
//
//            System.out.println();
//
//            // Declare the stream of shapes
//            Stream<HandleType> hts = Stream.of(
//                    // Object->Object
//                    new HandleType(Object.class, Object.class),
//                    // Object->int
//                    new HandleType(Object.class, int.class),
//                    // Object->long
//                    new HandleType(Object.class, long.class),
//                    // Object->float
//                    new HandleType(Object.class, float.class),
//                    // Object->double
//                    new HandleType(Object.class, double.class),
//
//                    // <static>->Object
//                    new HandleType(null, Object.class),
//                    // <static>->int
//                    new HandleType(null, int.class),
//                    // <static>->long
//                    new HandleType(null, long.class),
//                    // <static>->float
//                    new HandleType(null, float.class),
//                    // <static>->double
//                    new HandleType(null, double.class),
//
//                    // Array[int]->Object
//                    new HandleType(Object.class, Object.class, int.class),
//                    // Array[int]->int
//                    new HandleType(Object.class, int.class, int.class),
//                    // Array[int]->long
//                    new HandleType(Object.class, long.class, int.class),
//                    // Array[int]->float
//                    new HandleType(Object.class, float.class, int.class),
//                    // Array[int]->double
//                    new HandleType(Object.class, double.class, int.class),
//
//                    // Array[long]->int
//                    new HandleType(Object.class, int.class, long.class),
//                    // Array[long]->long
//                    new HandleType(Object.class, long.class, long.class)
//            );
//
//            hts.flatMap(ht -> Stream.of(VarHandleTemplate.class.getMethods()).
//                    map(m -> generateMethodType(m, ht.receiver, ht.value, ht.intermediates))).
//                    distinct().
//                    map(mt -> generateMethod(mt)).
//                    forEach(s -> {
//                        System.out.println(s);
//                        System.out.println();
//                    });
//
//            System.out.println("}");
//        }
//
//        static MethodType generateMethodType(Method m, Class<?> receiver, Class<?> value, Class<?>... intermediates) {
//            Class<?> returnType = m.getReturnType() == Object.class
//                                  ? value : m.getReturnType();
//
//            List<Class<?>> params = new ArrayList<>();
//            if (receiver != null)
//                params.add(receiver);
//            for (int i = 0; i < intermediates.length; i++) {
//                params.add(intermediates[i]);
//            }
//            for (Parameter p : m.getParameters()) {
//                params.add(value);
//            }
//            return MethodType.methodType(returnType, params);
//        }
//
//        static String generateMethod(MethodType mt) {
//            Class<?> returnType = mt.returnType();
//
//            LinkedHashMap<String, Class<?>> params = new LinkedHashMap<>();
//            params.put("handle", VarHandle.class);
//            for (int i = 0; i < mt.parameterCount(); i++) {
//                params.put("arg" + i, mt.parameterType(i));
//            }
//            params.put("ad", VarHandle.AccessDescriptor.class);
//
//            // Generate method signature line
//            String RETURN = className(returnType);
//            String NAME = "guard";
//            String SIGNATURE = getSignature(mt);
//            String PARAMS = params.entrySet().stream().
//                    map(e -> className(e.getValue()) + " " + e.getKey()).
//                    collect(joining(", "));
//            String METHOD = GUARD_METHOD_SIG_TEMPLATE.
//                    replace("<RETURN>", RETURN).
//                    replace("<NAME>", NAME).
//                    replace("<SIGNATURE>", SIGNATURE).
//                    replace("<PARAMS>", PARAMS);
//
//            // Generate method
//            params.remove("ad");
//
//            List<String> LINK_TO_STATIC_ARGS = params.keySet().stream().
//                    collect(toList());
//            LINK_TO_STATIC_ARGS.add("handle.vform.getMemberName(ad.mode)");
//            List<String> LINK_TO_STATIC_ARGS_V = params.keySet().stream().
//                    collect(toList());
//            LINK_TO_STATIC_ARGS_V.add("handle.vform.getMemberName_V(ad.mode)");
//
//            List<String> LINK_TO_INVOKER_ARGS = params.keySet().stream().
//                    collect(toList());
//
//            RETURN = returnType == void.class
//                     ? ""
//                     : returnType == Object.class
//                       ? "return "
//                       : "return (" + returnType.getName() + ") ";
//
//            String RESULT_ERASED = returnType == void.class
//                                   ? ""
//                                   : returnType != Object.class
//                                     ? "return (" + returnType.getName() + ") "
//                                     : "Object r = ";
//
//            String RETURN_ERASED = returnType != Object.class
//                                   ? ""
//                                   : " return ad.returnType.cast(r);";
//
//            String template = returnType == void.class
//                              ? GUARD_METHOD_TEMPLATE_V
//                              : GUARD_METHOD_TEMPLATE;
//            return template.
//                    replace("<METHOD>", METHOD).
//                    replace("<NAME>", NAME).
//                    replaceAll("<RETURN>", RETURN).
//                    replace("<RESULT_ERASED>", RESULT_ERASED).
//                    replace("<RETURN_ERASED>", RETURN_ERASED).
//                    replaceAll("<LINK_TO_STATIC_ARGS>", LINK_TO_STATIC_ARGS.stream().
//                            collect(joining(", "))).
//                    replaceAll("<LINK_TO_STATIC_ARGS_V>", LINK_TO_STATIC_ARGS_V.stream().
//                            collect(joining(", "))).
//                    replace("<LINK_TO_INVOKER_ARGS>", LINK_TO_INVOKER_ARGS.stream().
//                            collect(joining(", ")))
//                    ;
//        }
//
//        static String className(Class<?> c) {
//            String n = c.getName();
//            if (n.startsWith("java.lang.")) {
//                n = n.replace("java.lang.", "");
//                if (n.startsWith("invoke.")) {
//                    n = n.replace("invoke.", "");
//                }
//            }
//            return n.replace('$', '.');
//        }
//
//        static String getSignature(MethodType m) {
//            StringBuilder sb = new StringBuilder(m.parameterCount() + 1);
//
//            for (int i = 0; i < m.parameterCount(); i++) {
//                Class<?> pt = m.parameterType(i);
//                sb.append(getCharType(pt));
//            }
//
//            sb.append('_').append(getCharType(m.returnType()));
//
//            return sb.toString();
//        }
//
//        static char getCharType(Class<?> pt) {
//            if (pt == void.class) {
//                return 'V';
//            }
//            else if (!pt.isPrimitive()) {
//                return 'L';
//            }
//            else if (pt == boolean.class) {
//                return 'Z';
//            }
//            else if (pt == int.class) {
//                return 'I';
//            }
//            else if (pt == long.class) {
//                return 'J';
//            }
//            else if (pt == float.class) {
//                return 'F';
//            }
//            else if (pt == double.class) {
//                return 'D';
//            }
//            else {
//                throw new IllegalStateException(pt.getName());
//            }
//        }
//    }
}<|MERGE_RESOLUTION|>--- conflicted
+++ resolved
@@ -32,24 +32,15 @@
 import java.nio.ByteOrder;
 import java.util.Map;
 import java.util.concurrent.ConcurrentHashMap;
-<<<<<<< HEAD
-=======
 import java.util.concurrent.ConcurrentMap;
->>>>>>> 010ac540
 
 import static java.lang.invoke.MethodHandleStatics.UNSAFE;
 
 final class VarHandles {
 
-<<<<<<< HEAD
-    static ClassValue<Map<Integer, MethodHandle>> addressFactories = new ClassValue<Map<Integer, MethodHandle>>() {
-        @Override
-        protected Map<Integer, MethodHandle> computeValue(Class<?> type) {
-=======
     static ClassValue<ConcurrentMap<Integer, MethodHandle>> ADDRESS_FACTORIES = new ClassValue<>() {
         @Override
         protected ConcurrentMap<Integer, MethodHandle> computeValue(Class<?> type) {
->>>>>>> 010ac540
             return new ConcurrentHashMap<>();
         }
     };
@@ -312,21 +303,13 @@
      * to a single fixed offset to compute an effective offset from the given MemoryAddress for the access.
      *
      * @param carrier the Java carrier type.
-<<<<<<< HEAD
-     * @param alignment alignment requirement to be checked upon access. In bytes. Must be a power of 2.
-=======
      * @param alignmentMask alignment requirement to be checked upon access. In bytes. Expressed as a mask.
->>>>>>> 010ac540
      * @param byteOrder the byte order.
      * @param offset a constant offset for the access.
      * @param strides the scale factors with which to multiply given access coordinates.
      * @return the created VarHandle.
      */
-<<<<<<< HEAD
-    static VarHandle makeMemoryAddressViewHandle(Class<?> carrier, long alignment,
-=======
     static VarHandle makeMemoryAddressViewHandle(Class<?> carrier, long alignmentMask,
->>>>>>> 010ac540
                                                  ByteOrder byteOrder, long offset, long[] strides) {
         if (!carrier.isPrimitive() || carrier == void.class || carrier == boolean.class) {
             throw new IllegalArgumentException("Invalid carrier: " + carrier.getName());
@@ -334,21 +317,13 @@
         long size = Wrapper.forPrimitiveType(carrier).bitWidth() / 8;
         boolean be = byteOrder == ByteOrder.BIG_ENDIAN;
 
-<<<<<<< HEAD
-        Map<Integer, MethodHandle> carrierFactory = addressFactories.get(carrier);
-=======
         Map<Integer, MethodHandle> carrierFactory = ADDRESS_FACTORIES.get(carrier);
->>>>>>> 010ac540
         MethodHandle fac = carrierFactory.computeIfAbsent(strides.length,
                 dims -> new AddressVarHandleGenerator(carrier, dims)
                             .generateHandleFactory());
 
         try {
-<<<<<<< HEAD
-            return (VarHandle)fac.invoke(be, size, offset, alignment - 1, strides);
-=======
             return (VarHandle)fac.invoke(be, size, offset, alignmentMask, strides);
->>>>>>> 010ac540
         } catch (Throwable ex) {
             throw new IllegalStateException(ex);
         }
