--- conflicted
+++ resolved
@@ -173,13 +173,9 @@
     exports jdk.internal.org.objectweb.asm to
         jdk.jartool,
         jdk.jfr,
-<<<<<<< HEAD
-        jdk.jlink;
-=======
         jdk.jlink,
         jdk.scripting.nashorn,
         jdk.incubator.jextract;
->>>>>>> 6d4f0a9e
     exports jdk.internal.org.objectweb.asm.tree to
         jdk.jfr,
         jdk.jlink;
