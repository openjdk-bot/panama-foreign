--- conflicted
+++ resolved
@@ -103,22 +103,14 @@
         }
     }
 
-<<<<<<< HEAD
-    public void log0(Level level, String s, Throwable e) {
-=======
     private void log0(Level level, String s, Throwable e) {
->>>>>>> 61e44cdb
         if (impl.isLoggable(level)) {
             var sf = WALKER.walk(f -> f.skip(2).findFirst()).get();
             impl.logp(Level.FINE, sf.getClassName(), sf.getMethodName(), s, e);
         }
     }
 
-<<<<<<< HEAD
-    public void log0(Level level, String s, Object... o) {
-=======
     private void log0(Level level, String s, Object... o) {
->>>>>>> 61e44cdb
         if (impl.isLoggable(level)) {
             var sf = WALKER.walk(f -> f.skip(2).findFirst()).get();
             impl.logp(Level.FINE, sf.getClassName(), sf.getMethodName(),
