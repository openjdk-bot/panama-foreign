--- conflicted
+++ resolved
@@ -49,30 +49,6 @@
  */
 public class ValueLayout extends AbstractLayout implements MemoryLayout {
 
-<<<<<<< HEAD
-    /**
-     * The value kind.
-     */
-    enum Kind {
-        /** Kind of unsigned integral value. */
-        INTEGRAL_UNSIGNED("u", MH_UNSIGNED),
-        /** Signed integral value. */
-        INTEGRAL_SIGNED("i", MH_SIGNED),
-        /** Kind of floating-point value. */
-        FLOATING_POINT("f", MH_FLOAT);
-
-        String tag;
-        MethodHandleDesc mhDesc;
-
-        Kind(String tag, MethodHandleDesc mhDesc) {
-            this.tag = tag;
-            this.mhDesc = mhDesc;
-        }
-    }
-
-    final Kind kind;
-=======
->>>>>>> 36378a4b
     private final ByteOrder order;
     private final long size;
 
