--- conflicted
+++ resolved
@@ -254,7 +254,6 @@
      * @return the element spliterator for this segment
      * @throws IllegalStateException if the segment is not <em>alive</em>, or if access occurs from a thread other than the
      * thread owning this segment
-     * @throws NullPointerException if {@code layout == null}.
      */
     Spliterator<MemorySegment> spliterator(SequenceLayout layout);
 
@@ -460,10 +459,6 @@
      * @throws IllegalStateException if this segment is not <em>alive</em>, or if access occurs from a thread other than the
      * thread owning this segment.
      * @throws UnsupportedOperationException if this segment does not support the {@link #HANDOFF} access mode.
-<<<<<<< HEAD
-     * @throws NullPointerException if {@code nativeScope == null}.
-=======
->>>>>>> 0cef30d6
      */
     MemorySegment handoff(NativeScope nativeScope);
 
@@ -507,7 +502,6 @@
      * @throws IllegalStateException if this segment is not <em>alive</em>, or if access occurs from a thread other than the
      * thread owning this segment, or if this segment is already associated with a cleaner.
      * @throws UnsupportedOperationException if this segment does not support the {@link #CLOSE} access mode.
-     * @throws NullPointerException if {@code cleaner == null}.
      */
     MemorySegment registerCleaner(Cleaner cleaner);
 
@@ -558,7 +552,6 @@
      * @throws UnsupportedOperationException if either the source segment or this segment do not feature required access modes;
      * more specifically, {@code src} should feature at least the {@link MemorySegment#READ} access mode,
      * while this segment should feature at least the {@link MemorySegment#WRITE} access mode.
-     * @throws NullPointerException if {@code src == null}.
      */
     void copyFrom(MemorySegment src);
 
@@ -585,7 +578,6 @@
      * thread owning either segment
      * @throws UnsupportedOperationException if either this segment or the other
      * segment does not feature at least the {@link MemorySegment#READ} access mode
-     * @throws NullPointerException if {@code src == null}.
      */
     long mismatch(MemorySegment other);
 
@@ -710,7 +702,6 @@
      *
      * @param bb the byte buffer backing the buffer memory segment.
      * @return a new confined buffer memory segment.
-     * @throws NullPointerException if {@code bb == null}.
      */
     static MemorySegment ofByteBuffer(ByteBuffer bb) {
         return AbstractMemorySegmentImpl.ofBuffer(bb);
@@ -725,7 +716,6 @@
      *
      * @param arr the primitive array backing the array memory segment.
      * @return a new confined array memory segment.
-     * @throws NullPointerException if {@code arr == null}.
      */
     static MemorySegment ofArray(byte[] arr) {
         return HeapMemorySegmentImpl.OfByte.fromArray(arr);
@@ -740,7 +730,6 @@
      *
      * @param arr the primitive array backing the array memory segment.
      * @return a new confined array memory segment.
-     * @throws NullPointerException if {@code arr == null}.
      */
     static MemorySegment ofArray(char[] arr) {
         return HeapMemorySegmentImpl.OfChar.fromArray(arr);
@@ -755,7 +744,6 @@
      *
      * @param arr the primitive array backing the array memory segment.
      * @return a new confined array memory segment.
-     * @throws NullPointerException if {@code arr == null}.
      */
     static MemorySegment ofArray(short[] arr) {
         return HeapMemorySegmentImpl.OfShort.fromArray(arr);
@@ -770,7 +758,6 @@
      *
      * @param arr the primitive array backing the array memory segment.
      * @return a new confined array memory segment.
-     * @throws NullPointerException if {@code arr == null}.
      */
     static MemorySegment ofArray(int[] arr) {
         return HeapMemorySegmentImpl.OfInt.fromArray(arr);
@@ -785,7 +772,6 @@
      *
      * @param arr the primitive array backing the array memory segment.
      * @return a new confined array memory segment.
-     * @throws NullPointerException if {@code arr == null}.
      */
     static MemorySegment ofArray(float[] arr) {
         return HeapMemorySegmentImpl.OfFloat.fromArray(arr);
@@ -800,7 +786,6 @@
      *
      * @param arr the primitive array backing the array memory segment.
      * @return a new confined array memory segment.
-     * @throws NullPointerException if {@code arr == null}.
      */
     static MemorySegment ofArray(long[] arr) {
         return HeapMemorySegmentImpl.OfLong.fromArray(arr);
@@ -815,7 +800,6 @@
      *
      * @param arr the primitive array backing the array memory segment.
      * @return a new confined array memory segment.
-     * @throws NullPointerException if {@code arr == null}.
      */
     static MemorySegment ofArray(double[] arr) {
         return HeapMemorySegmentImpl.OfDouble.fromArray(arr);
@@ -836,7 +820,6 @@
      * @param layout the layout of the off-heap memory block backing the native memory segment.
      * @return a new native memory segment.
      * @throws IllegalArgumentException if the specified layout has illegal size or alignment constraint.
-     * @throws NullPointerException if {@code layout == null}.
      */
     static MemorySegment allocateNative(MemoryLayout layout) {
         Objects.requireNonNull(layout);
@@ -902,7 +885,6 @@
      * In the case of the default provider, the {@link SecurityManager#checkRead(String)} method is invoked to check
      * read access if the file is opened for reading. The {@link SecurityManager#checkWrite(String)} method is invoked to check
      * write access if the file is opened for writing.
-     * @throws NullPointerException if {@code path == null} or if {@code mapMode == null}.
      */
     static MemorySegment mapFile(Path path, long bytesOffset, long bytesSize, FileChannel.MapMode mapMode) throws IOException {
         return MappedMemorySegmentImpl.makeMappedSegment(path, bytesOffset, bytesSize, mapMode);
