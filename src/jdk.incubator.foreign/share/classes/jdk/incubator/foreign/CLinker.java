--- conflicted
+++ resolved
@@ -28,15 +28,11 @@
 import jdk.internal.foreign.AbstractCLinker;
 import jdk.internal.foreign.NativeMemorySegmentImpl;
 import jdk.internal.foreign.PlatformLayouts;
-<<<<<<< HEAD
 import jdk.internal.foreign.SystemLookup;
-import jdk.internal.foreign.abi.SharedUtils;
-=======
 import jdk.internal.foreign.abi.SharedUtils;
 import jdk.internal.foreign.abi.aarch64.AArch64VaList;
 import jdk.internal.foreign.abi.x64.sysv.SysVVaList;
 import jdk.internal.foreign.abi.x64.windows.WinVaList;
->>>>>>> 21a08587
 import jdk.internal.reflect.CallerSensitive;
 import jdk.internal.reflect.Reflection;
 
@@ -124,12 +120,9 @@
      * restricted methods, and use safe and supported functionalities, where possible.
      *
      * @return a linker for this system.
-<<<<<<< HEAD
-=======
      * @throws IllegalCallerException if access to this method occurs from a module {@code M} and the command line option
      * {@code --enable-native-access} is either absent, or does not mention the module name {@code M}, or
      * {@code ALL-UNNAMED} in case {@code M} is an unnamed module.
->>>>>>> 21a08587
      */
     @CallerSensitive
     static CLinker getInstance() {
@@ -138,7 +131,6 @@
     }
 
     /**
-<<<<<<< HEAD
      * Obtains a system lookup which is suitable to find symbols in the standard C libraries. The set of symbols
      * available for lookup is unspecified, as it depends on the platform and on the operating system.
      * <p>
@@ -155,22 +147,12 @@
     }
 
     /**
-=======
->>>>>>> 21a08587
      * Obtains a foreign method handle, with the given type and featuring the given function descriptor,
      * which can be used to call a target foreign function at the given address.
      * <p>
      * If the provided method type's return type is {@code MemorySegment}, then the resulting method handle features
      * an additional prefix parameter, of type {@link SegmentAllocator}, which will be used by the linker runtime
      * to allocate structs returned by-value.
-<<<<<<< HEAD
-     * <p>
-     * This method is <a href="package-summary.html#restricted"><em>restricted</em></a>.
-     * Restricted method are unsafe, and, if used incorrectly, their use might crash
-     * the JVM or, worse, silently result in memory corruption. Thus, clients should refrain from depending on
-     * restricted methods, and use safe and supported functionalities, where possible.
-=======
->>>>>>> 21a08587
      *
      * @see SymbolLookup
      *
@@ -188,30 +170,16 @@
      * <p>
      * If the provided method type's return type is {@code MemorySegment}, then the provided allocator will be used by
      * the linker runtime to allocate structs returned by-value.
-<<<<<<< HEAD
-     * <p>
-     * This method is <a href="package-summary.html#restricted"><em>restricted</em></a>.
-     * Restricted method are unsafe, and, if used incorrectly, their use might crash
-     * the JVM or, worse, silently result in memory corruption. Thus, clients should refrain from depending on
-     * restricted methods, and use safe and supported functionalities, where possible.
      *
      * @see SymbolLookup
-=======
-     *
-     * @see LibraryLookup#lookup(String)
->>>>>>> 21a08587
      *
      * @param symbol    downcall symbol.
      * @param allocator the segment allocator.
      * @param type      the method type.
      * @param function  the function descriptor.
      * @return the downcall method handle.
-<<<<<<< HEAD
      * @throws IllegalArgumentException in the case of a method type and function descriptor mismatch, or if the symbol
      *                                  is {@link MemoryAddress#NULL}
-=======
-     * @throws IllegalArgumentException in the case of a method type and function descriptor mismatch.
->>>>>>> 21a08587
      */
     MethodHandle downcallHandle(Addressable symbol, SegmentAllocator allocator, MethodType type, FunctionDescriptor function);
 
@@ -224,21 +192,11 @@
      * If the provided method type's return type is {@code MemorySegment}, then the resulting method handle features an
      * additional prefix parameter (inserted immediately after the address parameter), of type {@link SegmentAllocator}),
      * which will be used by the linker runtime to allocate structs returned by-value.
-<<<<<<< HEAD
      * <p>
      * The returned method handle will throw an {@link IllegalArgumentException} if the target address passed to it is
      * {@link MemoryAddress#NULL}, or a {@link NullPointerException} if the target address is {@code null}.
-     * <p>
-     * This method is <a href="package-summary.html#restricted"><em>restricted</em></a>.
-     * Restricted method are unsafe, and, if used incorrectly, their use might crash
-     * the JVM or, worse, silently result in memory corruption. Thus, clients should refrain from depending on
-     * restricted methods, and use safe and supported functionalities, where possible.
-     **
+     *
      * @see SymbolLookup
-=======
-     *
-     * @see LibraryLookup#lookup(String)
->>>>>>> 21a08587
      *
      * @param type     the method type.
      * @param function the function descriptor.
@@ -251,35 +209,20 @@
      * Allocates a native stub with given scope which can be passed to other foreign functions (as a function pointer);
      * calling such a function pointer from native code will result in the execution of the provided method handle.
      *
-<<<<<<< HEAD
-     * <p>
-     * The returned memory address is associated with the provided scope. When such scope is closed,
+     * <p>The returned memory address is associated with the provided scope. When such scope is closed,
      * the corresponding native stub will be deallocated.
      * <p>
      * The target method handle should not throw any exceptions. If the target method handle does throw an exception,
      * the VM will exit with a non-zero exit code.
-     * <p>
-     * This method is <a href="package-summary.html#restricted"><em>restricted</em></a>.
-     * Restricted method are unsafe, and, if used incorrectly, their use might crash
-     * the JVM or, worse, silently result in memory corruption. Thus, clients should refrain from depending on
-     * restricted methods, and use safe and supported functionalities, where possible.
-=======
-     * <p>The returned memory address is associated with the provided scope. When such scope is closed,
-     * the corresponding native stub will be deallocated.
->>>>>>> 21a08587
      *
      * @param target   the target method handle.
      * @param function the function descriptor.
      * @param scope the upcall stub scope.
      * @return the native stub segment.
-<<<<<<< HEAD
      * @throws IllegalArgumentException if the target's method type and the function descriptor mismatch, or
      *         if it is determined that the target method handle can throw an exception.
-=======
-     * @throws IllegalArgumentException if the target's method type and the function descriptor mismatch.
      * @throws IllegalStateException if {@code scope} has been already closed, or if access occurs from a thread other
      * than the thread owning {@code scope}.
->>>>>>> 21a08587
      */
     MemoryAddress upcallStub(MethodHandle target, FunctionDescriptor function, ResourceScope scope);
 
@@ -372,11 +315,7 @@
     }
 
     /**
-<<<<<<< HEAD
-     * Converts a Java string into a null-terminated C string, using the given {@link java.nio.charset.Charset charset},
-=======
      * Converts a Java string into a null-terminated C string, using the given {@linkplain java.nio.charset.Charset charset},
->>>>>>> 21a08587
      * storing the result into a new native memory segment native memory segment allocated using the provided allocator.
      * <p>
      * This method always replaces malformed-input and unmappable-character
@@ -397,11 +336,7 @@
     }
 
     /**
-<<<<<<< HEAD
-     * Converts a Java string into a null-terminated C string, using the given {@link java.nio.charset.Charset charset},
-=======
      * Converts a Java string into a null-terminated C string, using the given {@linkplain java.nio.charset.Charset charset},
->>>>>>> 21a08587
      * storing the result into a native memory segment associated with the provided resource scope.
      * <p>
      * This method always replaces malformed-input and unmappable-character
@@ -588,11 +523,7 @@
      * <p> Unless otherwise specified, passing a {@code null} argument, or an array argument containing one or more {@code null}
      * elements to a method in this class causes a {@link NullPointerException NullPointerException} to be thrown. </p>
      */
-<<<<<<< HEAD
-    interface VaList extends Addressable {
-=======
     sealed interface VaList extends Addressable permits WinVaList, SysVVaList, AArch64VaList, SharedUtils.EmptyVaList {
->>>>>>> 21a08587
 
         /**
          * Reads the next value as an {@code int} and advances this va list's position.
@@ -712,12 +643,7 @@
         MemoryAddress address();
 
         /**
-         * Constructs a new {@code VaList} instance out of a memory address pointing to an existing C {@code va_list},
-<<<<<<< HEAD
-         * backed by the {@link ResourceScope#globalScope() global} resource scope.
-=======
-         * backed by the {@linkplain ResourceScope#globalScope() global} resource scope.
->>>>>>> 21a08587
+         * Constructs a new {@code VaList} instance out of a memory address pointing to an existing C {@code va_list}.
          * <p>
          * This method is <a href="package-summary.html#restricted"><em>restricted</em></a>.
          * Restricted method are unsafe, and, if used incorrectly, their use might crash
@@ -748,14 +674,11 @@
          * @param address a memory address pointing to an existing C {@code va_list}.
          * @param scope the resource scope to be associated with the returned {@code VaList} instance.
          * @return a new {@code VaList} instance backed by the C {@code va_list} at {@code address}.
-<<<<<<< HEAD
-=======
          * @throws IllegalStateException if {@code scope} has been already closed, or if access occurs from a thread other
          * than the thread owning {@code scope}.
          * @throws IllegalCallerException if access to this method occurs from a module {@code M} and the command line option
          * {@code --enable-native-access} is either absent, or does not mention the module name {@code M}, or
          * {@code ALL-UNNAMED} in case {@code M} is an unnamed module.
->>>>>>> 21a08587
          */
         @CallerSensitive
         static VaList ofAddress(MemoryAddress address, ResourceScope scope) {
@@ -767,17 +690,10 @@
 
         /**
          * Constructs a new {@code VaList} using a builder (see {@link Builder}), associated with a given
-<<<<<<< HEAD
-         * {@link ResourceScope resource scope}.
-         * <p>
-         * If this method needs to allocate native memory, such memory will be managed by the given
-         * {@link ResourceScope resource scope}, and will be released when the resource scope is {@link ResourceScope#close closed}.
-=======
          * {@linkplain ResourceScope resource scope}.
          * <p>
          * If this method needs to allocate native memory, such memory will be managed by the given
          * {@linkplain ResourceScope resource scope}, and will be released when the resource scope is {@linkplain ResourceScope#close closed}.
->>>>>>> 21a08587
          * <p>
          * Note that when there are no elements added to the created va list,
          * this method will return the same as {@link #empty()}.
