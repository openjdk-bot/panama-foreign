/*
 *  Copyright (c) 2019, Oracle and/or its affiliates. All rights reserved.
 *  DO NOT ALTER OR REMOVE COPYRIGHT NOTICES OR THIS FILE HEADER.
 *
 *  This code is free software; you can redistribute it and/or modify it
 *  under the terms of the GNU General Public License version 2 only, as
 *  published by the Free Software Foundation.  Oracle designates this
 *  particular file as subject to the "Classpath" exception as provided
 *  by Oracle in the LICENSE file that accompanied this code.
 *
 *  This code is distributed in the hope that it will be useful, but WITHOUT
 *  ANY WARRANTY; without even the implied warranty of MERCHANTABILITY or
 *  FITNESS FOR A PARTICULAR PURPOSE.  See the GNU General Public License
 *  version 2 for more details (a copy is included in the LICENSE file that
 *  accompanied this code).
 *
 *  You should have received a copy of the GNU General Public License version
 *  2 along with this work; if not, write to the Free Software Foundation,
 *  Inc., 51 Franklin St, Fifth Floor, Boston, MA 02110-1301 USA.
 *
 *   Please contact Oracle, 500 Oracle Parkway, Redwood Shores, CA 94065 USA
 *  or visit www.oracle.com if you need additional information or have any
 *  questions.
 *
 */

package jdk.internal.foreign;

import java.util.concurrent.atomic.AtomicInteger;

<<<<<<< HEAD
import jdk.incubator.foreign.MemoryAddress;
import jdk.internal.ref.CleanerFactory;

import java.lang.ref.Cleaner;

public abstract class MemoryScope {
=======
/**
 * This class manages the temporal bounds associated with a memory segment. A scope has a liveness bit, which is updated
 * when the scope is closed (this operation is triggered by {@link MemorySegmentImpl#close()}). Furthermore, a scope is
 * associated with an <em>atomic</em> counter which can be incremented (upon calling the {@link #acquire()} method),
 * and is decremented (when a previously acquired segment is later closed).
 */
public final class MemoryScope {
>>>>>>> f8be7162

    //reference to keep hold onto
    final Object ref;
    private boolean isAlive = true;

    final AtomicInteger activeCount = new AtomicInteger();

<<<<<<< HEAD
    static MemoryScope GLOBAL = new SharedScope(null, null);

    public static final class ConfinedScope extends MemoryScope {
        final Thread thread;
        final Runnable cleanupAction;
        boolean isAlive = true;

        public ConfinedScope(Object ref, Thread thread, Runnable cleanupAction) {
            super(ref);
            this.thread = thread;
            this.cleanupAction = cleanupAction;
        }

        final void checkValidState() {
            if (Thread.currentThread() != thread) {
                throw new IllegalStateException("Attempt to access segment outside owning thread");
            } else if (!isAlive) {
                throw new IllegalStateException("Segment is not alive");
            }
        }

        @Override
        public boolean isAlive() {
            return isAlive;
        }

        @Override
        boolean isShared() {
            return false;
        }
=======
    final static int UNACQUIRED = 0;
    final static int CLOSED = -1;

    final Runnable cleanupAction;
>>>>>>> f8be7162

    public MemoryScope(Object ref, Runnable cleanupAction) {
        this.ref = ref;
        this.cleanupAction = cleanupAction;
    }

    final boolean isAlive() {
        return isAlive;
    }

    final void checkAlive() {
        if (!isAlive) {
            throw new IllegalStateException("Segment is not alive");
        }
    }

    MemoryScope acquire() {
        // fixme: what about overflow?
        if (activeCount.updateAndGet(i -> i == CLOSED ? CLOSED : ++i) == CLOSED) {
            //cannot get here - segment is not alive!
            throw new IllegalStateException();
        }
        return new MemoryScope(ref, this::release);
    }

    void release() {
        if (activeCount.getAndUpdate(i -> i <= UNACQUIRED ? i : --i) <= UNACQUIRED) {
            //cannot get here - we can't close segment twice
            throw new IllegalStateException();
        }
    }

    void close() {
        if (!activeCount.compareAndSet(UNACQUIRED, CLOSED)) {
            throw new IllegalStateException("Cannot close a segment that has active acquired views");
        }
        isAlive = false;
        if (cleanupAction != null) {
            cleanupAction.run();
        }
    }
}<|MERGE_RESOLUTION|>--- conflicted
+++ resolved
@@ -28,14 +28,6 @@
 
 import java.util.concurrent.atomic.AtomicInteger;
 
-<<<<<<< HEAD
-import jdk.incubator.foreign.MemoryAddress;
-import jdk.internal.ref.CleanerFactory;
-
-import java.lang.ref.Cleaner;
-
-public abstract class MemoryScope {
-=======
 /**
  * This class manages the temporal bounds associated with a memory segment. A scope has a liveness bit, which is updated
  * when the scope is closed (this operation is triggered by {@link MemorySegmentImpl#close()}). Furthermore, a scope is
@@ -43,7 +35,6 @@
  * and is decremented (when a previously acquired segment is later closed).
  */
 public final class MemoryScope {
->>>>>>> f8be7162
 
     //reference to keep hold onto
     final Object ref;
@@ -51,43 +42,12 @@
 
     final AtomicInteger activeCount = new AtomicInteger();
 
-<<<<<<< HEAD
-    static MemoryScope GLOBAL = new SharedScope(null, null);
-
-    public static final class ConfinedScope extends MemoryScope {
-        final Thread thread;
-        final Runnable cleanupAction;
-        boolean isAlive = true;
-
-        public ConfinedScope(Object ref, Thread thread, Runnable cleanupAction) {
-            super(ref);
-            this.thread = thread;
-            this.cleanupAction = cleanupAction;
-        }
-
-        final void checkValidState() {
-            if (Thread.currentThread() != thread) {
-                throw new IllegalStateException("Attempt to access segment outside owning thread");
-            } else if (!isAlive) {
-                throw new IllegalStateException("Segment is not alive");
-            }
-        }
-
-        @Override
-        public boolean isAlive() {
-            return isAlive;
-        }
-
-        @Override
-        boolean isShared() {
-            return false;
-        }
-=======
     final static int UNACQUIRED = 0;
     final static int CLOSED = -1;
 
     final Runnable cleanupAction;
->>>>>>> f8be7162
+
+    static MemoryScope GLOBAL = new MemoryScope(null, null);
 
     public MemoryScope(Object ref, Runnable cleanupAction) {
         this.ref = ref;
