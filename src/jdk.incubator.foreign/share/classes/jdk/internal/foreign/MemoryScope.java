--- conflicted
+++ resolved
@@ -47,11 +47,7 @@
  * Shared scopes do not feature an owner thread - meaning their operations can be called, in a racy
  * manner, by multiple threads. To guarantee temporal safety in the presence of concurrent thread,
  * shared scopes use a more sophisticated synchronization mechanism, which guarantees that no concurrent
-<<<<<<< HEAD
- * access is possible when a scope is being closed (see {@link jdk.internal.misc.ScopedMemoryAccess}.
-=======
  * access is possible when a scope is being closed (see {@link jdk.internal.misc.ScopedMemoryAccess}).
->>>>>>> fcfeafad
  */
 abstract class MemoryScope implements ScopedMemoryAccess.Scope {
 
@@ -117,11 +113,7 @@
      * @throws IllegalStateException if this scope is already closed or if this is
      * a confined scope and this method is called outside of the owner thread.
      */
-<<<<<<< HEAD
-    MemoryScope confineTo(Thread newOwner) {
-=======
     final MemoryScope confineTo(Thread newOwner) {
->>>>>>> fcfeafad
         try {
             justClose();
             if (scopeCleanable != null) {
@@ -141,11 +133,7 @@
      * a confined scope and this method is called outside of the owner thread,
      * or if this is already a shared scope.
      */
-<<<<<<< HEAD
-    MemoryScope share() {
-=======
     final MemoryScope share() {
->>>>>>> fcfeafad
         try {
             justClose();
             if (scopeCleanable != null) {
@@ -158,11 +146,7 @@
         }
     }
 
-<<<<<<< HEAD
-    MemoryScope cleanable(Cleaner cleaner) {
-=======
     final MemoryScope cleanable(Cleaner cleaner) {
->>>>>>> fcfeafad
         if (scopeCleanable != null) {
             throw new IllegalStateException("Already registered with a cleaner");
         }
@@ -180,11 +164,7 @@
      * Returns "owner" thread of this scope.
      * @return owner thread (or null for a shared scope)
      */
-<<<<<<< HEAD
-    abstract Thread ownerThread();
-=======
     public abstract Thread ownerThread();
->>>>>>> fcfeafad
 
     /**
      * Returns true, if this scope is still alive. This method may be called in any thread.
@@ -241,28 +221,11 @@
         }
 
         @Override
-<<<<<<< HEAD
-        MemoryScope confineTo(Thread newOwner) {
-            if (newOwner == owner) {
-                throw new IllegalArgumentException("Segment already owned by thread: " + newOwner);
-            }
-            return super.confineTo(newOwner);
-=======
         public Thread ownerThread() {
             return owner;
->>>>>>> fcfeafad
-        }
-    }
-
-<<<<<<< HEAD
-        @Override
-        Thread ownerThread() {
-            return owner;
-        }
-    }
-
-=======
->>>>>>> fcfeafad
+        }
+    }
+
     /**
      * A shared scope, which can be shared across multiple threads. Closing a shared scope has to ensure that
      * (i) only one thread can successfully close a scope (e.g. in a close vs. close race) and that
@@ -298,11 +261,7 @@
         }
 
         @Override
-<<<<<<< HEAD
-        Thread ownerThread() {
-=======
         public Thread ownerThread() {
->>>>>>> fcfeafad
             return null;
         }
 
