/*
 *  Copyright (c) 2020, Oracle and/or its affiliates. All rights reserved.
 *  DO NOT ALTER OR REMOVE COPYRIGHT NOTICES OR THIS FILE HEADER.
 *
 *  This code is free software; you can redistribute it and/or modify it
 *  under the terms of the GNU General Public License version 2 only, as
 *  published by the Free Software Foundation.  Oracle designates this
 *  particular file as subject to the "Classpath" exception as provided
 *  by Oracle in the LICENSE file that accompanied this code.
 *
 *  This code is distributed in the hope that it will be useful, but WITHOUT
 *  ANY WARRANTY; without even the implied warranty of MERCHANTABILITY or
 *  FITNESS FOR A PARTICULAR PURPOSE.  See the GNU General Public License
 *  version 2 for more details (a copy is included in the LICENSE file that
 *  accompanied this code).
 *
 *  You should have received a copy of the GNU General Public License version
 *  2 along with this work; if not, write to the Free Software Foundation,
 *  Inc., 51 Franklin St, Fifth Floor, Boston, MA 02110-1301 USA.
 *
 *   Please contact Oracle, 500 Oracle Parkway, Redwood Shores, CA 94065 USA
 *  or visit www.oracle.com if you need additional information or have any
 *  questions.
 *
 */

package jdk.internal.foreign;

import jdk.incubator.foreign.MemorySegment;
import jdk.internal.access.JavaNioAccess;
import jdk.internal.access.SharedSecrets;
import jdk.internal.misc.Unsafe;
import jdk.internal.vm.annotation.ForceInline;

import java.nio.ByteBuffer;
import java.util.Objects;
import java.util.function.Supplier;

/**
 * Implementation for heap memory segments. An heap memory segment is composed by an offset and
 * a base object (typically an array). To enhance performances, the access to the base object needs to feature
 * sharp type information, as well as sharp null-check information. For this reason, many concrete subclasses
 * of {@link HeapMemorySegmentImpl} are defined (e.g. {@link OfFloat}, so that each subclass can override the
 * {@link HeapMemorySegmentImpl#base()} method so that it returns an array of the correct (sharp) type.
 */
public abstract class HeapMemorySegmentImpl<H> extends AbstractMemorySegmentImpl {

    private static final Unsafe UNSAFE = Unsafe.getUnsafe();
    private static final int BYTE_ARR_BASE = UNSAFE.arrayBaseOffset(byte[].class);

    final long offset;
    final H base;

    @ForceInline
    HeapMemorySegmentImpl(long offset, H base, long length, int mask, MemoryScope scope) {
        super(length, mask, scope);
        this.offset = offset;
        this.base = base;
    }

    @Override
    abstract H base();

    @Override
    long min() {
        return offset;
    }

    @Override
    abstract HeapMemorySegmentImpl<H> dup(long offset, long size, int mask, MemoryScope scope);

    @Override
    ByteBuffer makeByteBuffer() {
        if (!(base() instanceof byte[])) {
            throw new UnsupportedOperationException("Not an address to an heap-allocated byte array");
        }
        JavaNioAccess nioAccess = SharedSecrets.getJavaNioAccess();
        return nioAccess.newHeapByteBuffer((byte[]) base(), (int)min() - BYTE_ARR_BASE, (int) byteSize(), this);
    }

    // factories

<<<<<<< HEAD
    public static class OfByte extends HeapMemorySegmentImpl<byte[]> {

        OfByte(long offset, byte[] base, long length, int mask, MemoryScope scope) {
            super(offset, base, length, mask, scope);
        }

        @Override
        OfByte dup(long offset, long size, int mask, MemoryScope scope) {
            return new OfByte(this.offset + offset, base, size, mask, scope);
        }

        @Override
        byte[] base() {
            return Objects.requireNonNull(base);
        }

        public static MemorySegment fromArray(byte[] arr) {
            int byteSize = arr.length * Unsafe.ARRAY_BYTE_INDEX_SCALE;
            MemoryScope scope = MemoryScope.createConfined(null, MemoryScope.DUMMY_CLEANUP_ACTION, null);
            return new OfByte(Unsafe.ARRAY_BYTE_BASE_OFFSET, arr, byteSize, defaultAccessModes(byteSize), scope);
        }
    }

    public static class OfChar extends HeapMemorySegmentImpl<char[]> {

        OfChar(long offset, char[] base, long length, int mask, MemoryScope scope) {
            super(offset, base, length, mask, scope);
        }

        @Override
        OfChar dup(long offset, long size, int mask, MemoryScope scope) {
            return new OfChar(this.offset + offset, base, size, mask, scope);
        }

        @Override
        char[] base() {
            return Objects.requireNonNull(base);
        }

        public static MemorySegment fromArray(char[] arr) {
            int byteSize = arr.length * Unsafe.ARRAY_CHAR_INDEX_SCALE;
            MemoryScope scope = MemoryScope.createConfined(null, MemoryScope.DUMMY_CLEANUP_ACTION, null);
            return new OfChar(Unsafe.ARRAY_CHAR_BASE_OFFSET, arr, byteSize, defaultAccessModes(byteSize), scope);
        }
    }

    public static class OfShort extends HeapMemorySegmentImpl<short[]> {

        OfShort(long offset, short[] base, long length, int mask, MemoryScope scope) {
            super(offset, base, length, mask, scope);
        }

        @Override
        OfShort dup(long offset, long size, int mask, MemoryScope scope) {
            return new OfShort(this.offset + offset, base, size, mask, scope);
        }

        @Override
        short[] base() {
            return Objects.requireNonNull(base);
        }

        public static MemorySegment fromArray(short[] arr) {
            int byteSize = arr.length * Unsafe.ARRAY_SHORT_INDEX_SCALE;
            MemoryScope scope = MemoryScope.createConfined(null, MemoryScope.DUMMY_CLEANUP_ACTION, null);
            return new OfShort(Unsafe.ARRAY_SHORT_BASE_OFFSET, arr, byteSize, defaultAccessModes(byteSize), scope);
        }
    }

    public static class OfInt extends HeapMemorySegmentImpl<int[]> {

        OfInt(long offset, int[] base, long length, int mask, MemoryScope scope) {
            super(offset, base, length, mask, scope);
        }

        @Override
        OfInt dup(long offset, long size, int mask, MemoryScope scope) {
            return new OfInt(this.offset + offset, base, size, mask, scope);
        }

        @Override
        int[] base() {
            return Objects.requireNonNull(base);
        }

        public static MemorySegment fromArray(int[] arr) {
            int byteSize = arr.length * Unsafe.ARRAY_INT_INDEX_SCALE;
            MemoryScope scope = MemoryScope.createConfined(null, MemoryScope.DUMMY_CLEANUP_ACTION, null);
            return new OfInt(Unsafe.ARRAY_INT_BASE_OFFSET, arr, byteSize, defaultAccessModes(byteSize), scope);
        }
    }

    public static class OfLong extends HeapMemorySegmentImpl<long[]> {

        OfLong(long offset, long[] base, long length, int mask, MemoryScope scope) {
            super(offset, base, length, mask, scope);
        }

        @Override
        OfLong dup(long offset, long size, int mask, MemoryScope scope) {
            return new OfLong(this.offset + offset, base, size, mask, scope);
        }

        @Override
        long[] base() {
            return Objects.requireNonNull(base);
        }

        public static MemorySegment fromArray(long[] arr) {
            int byteSize = arr.length * Unsafe.ARRAY_LONG_INDEX_SCALE;
            MemoryScope scope = MemoryScope.createConfined(null, MemoryScope.DUMMY_CLEANUP_ACTION, null);
            return new OfLong(Unsafe.ARRAY_LONG_BASE_OFFSET, arr, byteSize, defaultAccessModes(byteSize), scope);
        }
    }

    public static class OfFloat extends HeapMemorySegmentImpl<float[]> {

        OfFloat(long offset, float[] base, long length, int mask, MemoryScope scope) {
            super(offset, base, length, mask, scope);
        }

        @Override
        OfFloat dup(long offset, long size, int mask, MemoryScope scope) {
            return new OfFloat(this.offset + offset, base, size, mask, scope);
        }

        @Override
        float[] base() {
            return Objects.requireNonNull(base);
        }

        public static MemorySegment fromArray(float[] arr) {
            int byteSize = arr.length * Unsafe.ARRAY_FLOAT_INDEX_SCALE;
            MemoryScope scope = MemoryScope.createConfined(null, MemoryScope.DUMMY_CLEANUP_ACTION, null);
            return new OfFloat(Unsafe.ARRAY_FLOAT_BASE_OFFSET, arr, byteSize, defaultAccessModes(byteSize), scope);
        }
=======
    public static MemorySegment makeArraySegment(byte[] arr) {
        Objects.requireNonNull(arr);
        return makeHeapSegment(() -> arr, arr.length,
                Unsafe.ARRAY_BYTE_BASE_OFFSET, Unsafe.ARRAY_BYTE_INDEX_SCALE);
    }

    public static MemorySegment makeArraySegment(char[] arr) {
        Objects.requireNonNull(arr);
        return makeHeapSegment(() -> arr, arr.length,
                Unsafe.ARRAY_CHAR_BASE_OFFSET, Unsafe.ARRAY_CHAR_INDEX_SCALE);
    }

    public static MemorySegment makeArraySegment(short[] arr) {
        Objects.requireNonNull(arr);
        return makeHeapSegment(() -> arr, arr.length,
                Unsafe.ARRAY_SHORT_BASE_OFFSET, Unsafe.ARRAY_SHORT_INDEX_SCALE);
    }

    public static MemorySegment makeArraySegment(int[] arr) {
        Objects.requireNonNull(arr);
        return makeHeapSegment(() -> arr, arr.length,
                Unsafe.ARRAY_INT_BASE_OFFSET, Unsafe.ARRAY_INT_INDEX_SCALE);
    }

    public static MemorySegment makeArraySegment(long[] arr) {
        Objects.requireNonNull(arr);
        return makeHeapSegment(() -> arr, arr.length,
                Unsafe.ARRAY_LONG_BASE_OFFSET, Unsafe.ARRAY_LONG_INDEX_SCALE);
    }

    public static MemorySegment makeArraySegment(float[] arr) {
        Objects.requireNonNull(arr);
        return makeHeapSegment(() -> arr, arr.length,
                Unsafe.ARRAY_FLOAT_BASE_OFFSET, Unsafe.ARRAY_FLOAT_INDEX_SCALE);
    }

    public static MemorySegment makeArraySegment(double[] arr) {
        Objects.requireNonNull(arr);
        return makeHeapSegment(() -> arr, arr.length,
                Unsafe.ARRAY_DOUBLE_BASE_OFFSET, Unsafe.ARRAY_DOUBLE_INDEX_SCALE);
>>>>>>> b2012d89
    }

    public static class OfDouble extends HeapMemorySegmentImpl<double[]> {

        OfDouble(long offset, double[] base, long length, int mask, MemoryScope scope) {
            super(offset, base, length, mask, scope);
        }

        @Override
        OfDouble dup(long offset, long size, int mask, MemoryScope scope) {
            return new OfDouble(this.offset + offset, base, size, mask, scope);
        }

        @Override
        double[] base() {
            return Objects.requireNonNull(base);
        }

        public static MemorySegment fromArray(double[] arr) {
            int byteSize = arr.length * Unsafe.ARRAY_DOUBLE_INDEX_SCALE;
            MemoryScope scope = MemoryScope.createConfined(null, MemoryScope.DUMMY_CLEANUP_ACTION, null);
            return new OfDouble(Unsafe.ARRAY_DOUBLE_BASE_OFFSET, arr, byteSize, defaultAccessModes(byteSize), scope);
        }
    }
}<|MERGE_RESOLUTION|>--- conflicted
+++ resolved
@@ -80,7 +80,6 @@
 
     // factories
 
-<<<<<<< HEAD
     public static class OfByte extends HeapMemorySegmentImpl<byte[]> {
 
         OfByte(long offset, byte[] base, long length, int mask, MemoryScope scope) {
@@ -98,6 +97,7 @@
         }
 
         public static MemorySegment fromArray(byte[] arr) {
+            Objects.requireNonNull(arr);
             int byteSize = arr.length * Unsafe.ARRAY_BYTE_INDEX_SCALE;
             MemoryScope scope = MemoryScope.createConfined(null, MemoryScope.DUMMY_CLEANUP_ACTION, null);
             return new OfByte(Unsafe.ARRAY_BYTE_BASE_OFFSET, arr, byteSize, defaultAccessModes(byteSize), scope);
@@ -121,6 +121,7 @@
         }
 
         public static MemorySegment fromArray(char[] arr) {
+            Objects.requireNonNull(arr);
             int byteSize = arr.length * Unsafe.ARRAY_CHAR_INDEX_SCALE;
             MemoryScope scope = MemoryScope.createConfined(null, MemoryScope.DUMMY_CLEANUP_ACTION, null);
             return new OfChar(Unsafe.ARRAY_CHAR_BASE_OFFSET, arr, byteSize, defaultAccessModes(byteSize), scope);
@@ -144,6 +145,7 @@
         }
 
         public static MemorySegment fromArray(short[] arr) {
+            Objects.requireNonNull(arr);
             int byteSize = arr.length * Unsafe.ARRAY_SHORT_INDEX_SCALE;
             MemoryScope scope = MemoryScope.createConfined(null, MemoryScope.DUMMY_CLEANUP_ACTION, null);
             return new OfShort(Unsafe.ARRAY_SHORT_BASE_OFFSET, arr, byteSize, defaultAccessModes(byteSize), scope);
@@ -167,6 +169,7 @@
         }
 
         public static MemorySegment fromArray(int[] arr) {
+            Objects.requireNonNull(arr);
             int byteSize = arr.length * Unsafe.ARRAY_INT_INDEX_SCALE;
             MemoryScope scope = MemoryScope.createConfined(null, MemoryScope.DUMMY_CLEANUP_ACTION, null);
             return new OfInt(Unsafe.ARRAY_INT_BASE_OFFSET, arr, byteSize, defaultAccessModes(byteSize), scope);
@@ -190,6 +193,7 @@
         }
 
         public static MemorySegment fromArray(long[] arr) {
+            Objects.requireNonNull(arr);
             int byteSize = arr.length * Unsafe.ARRAY_LONG_INDEX_SCALE;
             MemoryScope scope = MemoryScope.createConfined(null, MemoryScope.DUMMY_CLEANUP_ACTION, null);
             return new OfLong(Unsafe.ARRAY_LONG_BASE_OFFSET, arr, byteSize, defaultAccessModes(byteSize), scope);
@@ -213,52 +217,11 @@
         }
 
         public static MemorySegment fromArray(float[] arr) {
+            Objects.requireNonNull(arr);
             int byteSize = arr.length * Unsafe.ARRAY_FLOAT_INDEX_SCALE;
             MemoryScope scope = MemoryScope.createConfined(null, MemoryScope.DUMMY_CLEANUP_ACTION, null);
             return new OfFloat(Unsafe.ARRAY_FLOAT_BASE_OFFSET, arr, byteSize, defaultAccessModes(byteSize), scope);
         }
-=======
-    public static MemorySegment makeArraySegment(byte[] arr) {
-        Objects.requireNonNull(arr);
-        return makeHeapSegment(() -> arr, arr.length,
-                Unsafe.ARRAY_BYTE_BASE_OFFSET, Unsafe.ARRAY_BYTE_INDEX_SCALE);
-    }
-
-    public static MemorySegment makeArraySegment(char[] arr) {
-        Objects.requireNonNull(arr);
-        return makeHeapSegment(() -> arr, arr.length,
-                Unsafe.ARRAY_CHAR_BASE_OFFSET, Unsafe.ARRAY_CHAR_INDEX_SCALE);
-    }
-
-    public static MemorySegment makeArraySegment(short[] arr) {
-        Objects.requireNonNull(arr);
-        return makeHeapSegment(() -> arr, arr.length,
-                Unsafe.ARRAY_SHORT_BASE_OFFSET, Unsafe.ARRAY_SHORT_INDEX_SCALE);
-    }
-
-    public static MemorySegment makeArraySegment(int[] arr) {
-        Objects.requireNonNull(arr);
-        return makeHeapSegment(() -> arr, arr.length,
-                Unsafe.ARRAY_INT_BASE_OFFSET, Unsafe.ARRAY_INT_INDEX_SCALE);
-    }
-
-    public static MemorySegment makeArraySegment(long[] arr) {
-        Objects.requireNonNull(arr);
-        return makeHeapSegment(() -> arr, arr.length,
-                Unsafe.ARRAY_LONG_BASE_OFFSET, Unsafe.ARRAY_LONG_INDEX_SCALE);
-    }
-
-    public static MemorySegment makeArraySegment(float[] arr) {
-        Objects.requireNonNull(arr);
-        return makeHeapSegment(() -> arr, arr.length,
-                Unsafe.ARRAY_FLOAT_BASE_OFFSET, Unsafe.ARRAY_FLOAT_INDEX_SCALE);
-    }
-
-    public static MemorySegment makeArraySegment(double[] arr) {
-        Objects.requireNonNull(arr);
-        return makeHeapSegment(() -> arr, arr.length,
-                Unsafe.ARRAY_DOUBLE_BASE_OFFSET, Unsafe.ARRAY_DOUBLE_INDEX_SCALE);
->>>>>>> b2012d89
     }
 
     public static class OfDouble extends HeapMemorySegmentImpl<double[]> {
@@ -278,6 +241,7 @@
         }
 
         public static MemorySegment fromArray(double[] arr) {
+            Objects.requireNonNull(arr);
             int byteSize = arr.length * Unsafe.ARRAY_DOUBLE_INDEX_SCALE;
             MemoryScope scope = MemoryScope.createConfined(null, MemoryScope.DUMMY_CLEANUP_ACTION, null);
             return new OfDouble(Unsafe.ARRAY_DOUBLE_BASE_OFFSET, arr, byteSize, defaultAccessModes(byteSize), scope);
