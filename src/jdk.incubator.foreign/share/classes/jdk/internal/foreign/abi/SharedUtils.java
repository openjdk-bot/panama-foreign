--- conflicted
+++ resolved
@@ -443,7 +443,6 @@
     // lazy init MH_ALLOC and MH_FREE handles
     private static class AllocHolder {
 
-<<<<<<< HEAD
         private static final CLinker SYS_LINKER = getSystemLinker();
 
         static final MethodHandle MH_MALLOC = SYS_LINKER.downcallHandle(CLinker.systemLookup().lookup("malloc").get(),
@@ -451,15 +450,6 @@
                 FunctionDescriptor.of(C_POINTER, C_LONG_LONG));
 
         static final MethodHandle MH_FREE = SYS_LINKER.downcallHandle(CLinker.systemLookup().lookup("free").get(),
-=======
-        private static final CLinker linker = getSystemLinker();
-
-        static final MethodHandle MH_MALLOC = linker.downcallHandle(CLinker.systemLookup().lookup("malloc").get(),
-                        MethodType.methodType(MemoryAddress.class, long.class),
-                FunctionDescriptor.of(C_POINTER, C_LONG_LONG));
-
-        static final MethodHandle MH_FREE = linker.downcallHandle(CLinker.systemLookup().lookup("free").get(),
->>>>>>> 3caff916
                         MethodType.methodType(void.class, MemoryAddress.class),
                 FunctionDescriptor.ofVoid(C_POINTER));
     }
