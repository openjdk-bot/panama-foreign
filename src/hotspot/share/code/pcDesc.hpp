/*
 * Copyright (c) 1997, 2019, Oracle and/or its affiliates. All rights reserved.
 * DO NOT ALTER OR REMOVE COPYRIGHT NOTICES OR THIS FILE HEADER.
 *
 * This code is free software; you can redistribute it and/or modify it
 * under the terms of the GNU General Public License version 2 only, as
 * published by the Free Software Foundation.
 *
 * This code is distributed in the hope that it will be useful, but WITHOUT
 * ANY WARRANTY; without even the implied warranty of MERCHANTABILITY or
 * FITNESS FOR A PARTICULAR PURPOSE.  See the GNU General Public License
 * version 2 for more details (a copy is included in the LICENSE file that
 * accompanied this code).
 *
 * You should have received a copy of the GNU General Public License version
 * 2 along with this work; if not, write to the Free Software Foundation,
 * Inc., 51 Franklin St, Fifth Floor, Boston, MA 02110-1301 USA.
 *
 * Please contact Oracle, 500 Oracle Parkway, Redwood Shores, CA 94065 USA
 * or visit www.oracle.com if you need additional information or have any
 * questions.
 *
 */

#ifndef SHARE_CODE_PCDESC_HPP
#define SHARE_CODE_PCDESC_HPP


// PcDescs map a physical PC (given as offset from start of nmethod) to
// the corresponding source scope and byte code index.

class CompiledMethod;

class PcDesc {
  friend class VMStructs;
 private:
  int _pc_offset;           // offset from start of nmethod
  int _scope_decode_offset; // offset for scope in nmethod
  int _obj_decode_offset;

  enum {
<<<<<<< HEAD
    PCDESC_reexecute               = 1 << 0,
    PCDESC_is_method_handle_invoke = 1 << 1,
    PCDESC_return_oop              = 1 << 2,
    PCDESC_rethrow_exception       = 1 << 3,
    PCDESC_has_ea_local_in_scope   = 1 << 4,
    PCDESC_arg_escape              = 1 << 5,
=======
    PCDESC_reexecute                 = 1 << 0,
    PCDESC_is_method_handle_invoke   = 1 << 1,
    PCDESC_return_oop                = 1 << 2,
    PCDESC_rethrow_exception         = 1 << 3,
    PCDESC_has_ea_local_in_scope     = 1 << 4,
    PCDESC_arg_escape                = 1 << 5,
>>>>>>> 0cef30d6
    PCDESC_is_optimized_linkToNative = 1 << 6
  };

  int _flags;

  void set_flag(int mask, bool z) {
    _flags = z ? (_flags | mask) : (_flags & ~mask);
  }

 public:
  int pc_offset() const           { return _pc_offset;   }
  int scope_decode_offset() const { return _scope_decode_offset; }
  int obj_decode_offset() const   { return _obj_decode_offset; }

  void set_pc_offset(int x)           { _pc_offset           = x; }
  void set_scope_decode_offset(int x) { _scope_decode_offset = x; }
  void set_obj_decode_offset(int x)   { _obj_decode_offset   = x; }

  // Constructor (only used for static in nmethod.cpp)
  // Also used by ScopeDesc::sender()]
  PcDesc(int pc_offset, int scope_decode_offset, int obj_decode_offset);

  enum {
    // upper and lower exclusive limits real offsets:
    lower_offset_limit = -1,
    upper_offset_limit = (unsigned int)-1 >> 1
  };

  // Flags
  bool     rethrow_exception()              const { return (_flags & PCDESC_rethrow_exception) != 0; }
  void set_rethrow_exception(bool z)              { set_flag(PCDESC_rethrow_exception, z); }
  bool     should_reexecute()              const { return (_flags & PCDESC_reexecute) != 0; }
  void set_should_reexecute(bool z)              { set_flag(PCDESC_reexecute, z); }

  // Does pd refer to the same information as pd?
  bool is_same_info(const PcDesc* pd) {
    return _scope_decode_offset == pd->_scope_decode_offset &&
      _obj_decode_offset == pd->_obj_decode_offset &&
      _flags == pd->_flags;
  }

  bool     is_method_handle_invoke()       const { return (_flags & PCDESC_is_method_handle_invoke) != 0;     }
  void set_is_method_handle_invoke(bool z)       { set_flag(PCDESC_is_method_handle_invoke, z); }

  bool     is_optimized_linkToNative()     const { return (_flags & PCDESC_is_optimized_linkToNative) != 0;     }
  void set_is_optimized_linkToNative(bool z)     { set_flag(PCDESC_is_optimized_linkToNative, z); }

  bool     return_oop()                    const { return (_flags & PCDESC_return_oop) != 0;     }
  void set_return_oop(bool z)                    { set_flag(PCDESC_return_oop, z); }

  // Indicates if there are objects in scope that, based on escape analysis, are local to the
  // compiled method or local to the current thread, i.e. NoEscape or ArgEscape
  bool     has_ea_local_in_scope()         const { return (_flags & PCDESC_has_ea_local_in_scope) != 0; }
  void set_has_ea_local_in_scope(bool z)         { set_flag(PCDESC_has_ea_local_in_scope, z); }

  // Indicates if this pc descriptor is at a call site where objects that do not escape the
  // current thread are passed as arguments.
  bool     arg_escape()                    const { return (_flags & PCDESC_arg_escape) != 0; }
  void set_arg_escape(bool z)                    { set_flag(PCDESC_arg_escape, z); }

  // Returns the real pc
  address real_pc(const CompiledMethod* code) const;

  void print(CompiledMethod* code) { print_on(tty, code); }
  void print_on(outputStream* st, CompiledMethod* code);
  bool verify(CompiledMethod* code);
};

#endif // SHARE_CODE_PCDESC_HPP<|MERGE_RESOLUTION|>--- conflicted
+++ resolved
@@ -39,21 +39,12 @@
   int _obj_decode_offset;
 
   enum {
-<<<<<<< HEAD
-    PCDESC_reexecute               = 1 << 0,
-    PCDESC_is_method_handle_invoke = 1 << 1,
-    PCDESC_return_oop              = 1 << 2,
-    PCDESC_rethrow_exception       = 1 << 3,
-    PCDESC_has_ea_local_in_scope   = 1 << 4,
-    PCDESC_arg_escape              = 1 << 5,
-=======
     PCDESC_reexecute                 = 1 << 0,
     PCDESC_is_method_handle_invoke   = 1 << 1,
     PCDESC_return_oop                = 1 << 2,
     PCDESC_rethrow_exception         = 1 << 3,
     PCDESC_has_ea_local_in_scope     = 1 << 4,
     PCDESC_arg_escape                = 1 << 5,
->>>>>>> 0cef30d6
     PCDESC_is_optimized_linkToNative = 1 << 6
   };
 
