/*
 * Copyright (c) 2011, 2020, Oracle and/or its affiliates. All rights reserved.
 * DO NOT ALTER OR REMOVE COPYRIGHT NOTICES OR THIS FILE HEADER.
 *
 * This code is free software; you can redistribute it and/or modify it
 * under the terms of the GNU General Public License version 2 only, as
 * published by the Free Software Foundation.
 *
 * This code is distributed in the hope that it will be useful, but WITHOUT
 * ANY WARRANTY; without even the implied warranty of MERCHANTABILITY or
 * FITNESS FOR A PARTICULAR PURPOSE.  See the GNU General Public License
 * version 2 for more details (a copy is included in the LICENSE file that
 * accompanied this code).
 *
 * You should have received a copy of the GNU General Public License version
 * 2 along with this work; if not, write to the Free Software Foundation,
 * Inc., 51 Franklin St, Fifth Floor, Boston, MA 02110-1301 USA.
 *
 * Please contact Oracle, 500 Oracle Parkway, Redwood Shores, CA 94065 USA
 * or visit www.oracle.com if you need additional information or have any
 * questions.
 */

#include "precompiled.hpp"
#include "classfile/javaClasses.inline.hpp"
#include "code/compiledIC.hpp"
#include "compiler/compileBroker.hpp"
#include "jvmci/jvmciCodeInstaller.hpp"
#include "jvmci/jvmciCompilerToVM.hpp"
#include "jvmci/jvmciRuntime.hpp"
#include "memory/universe.hpp"
#include "oops/compressedOops.inline.hpp"
#include "prims/methodHandles.hpp"
#include "runtime/interfaceSupport.inline.hpp"
#include "runtime/jniHandles.inline.hpp"
#include "runtime/sharedRuntime.hpp"
#include "utilities/align.hpp"

// frequently used constants
// Allocate them with new so they are never destroyed (otherwise, a
// forced exit could destroy these objects while they are still in
// use).
ConstantOopWriteValue* CodeInstaller::_oop_null_scope_value = new (ResourceObj::C_HEAP, mtJVMCI) ConstantOopWriteValue(NULL);
ConstantIntValue*      CodeInstaller::_int_m1_scope_value = new (ResourceObj::C_HEAP, mtJVMCI) ConstantIntValue(-1);
ConstantIntValue*      CodeInstaller::_int_0_scope_value =  new (ResourceObj::C_HEAP, mtJVMCI) ConstantIntValue((jint)0);
ConstantIntValue*      CodeInstaller::_int_1_scope_value =  new (ResourceObj::C_HEAP, mtJVMCI) ConstantIntValue(1);
ConstantIntValue*      CodeInstaller::_int_2_scope_value =  new (ResourceObj::C_HEAP, mtJVMCI) ConstantIntValue(2);
LocationValue*         CodeInstaller::_illegal_value = new (ResourceObj::C_HEAP, mtJVMCI) LocationValue(Location());
MarkerValue*           CodeInstaller::_virtual_byte_array_marker = new (ResourceObj::C_HEAP, mtJVMCI) MarkerValue();

VMReg CodeInstaller::getVMRegFromLocation(JVMCIObject location, int total_frame_size, JVMCI_TRAPS) {
  if (location.is_null()) {
    JVMCI_THROW_NULL(NullPointerException);
  }

  JVMCIObject reg = jvmci_env()->get_code_Location_reg(location);
  jint offset = jvmci_env()->get_code_Location_offset(location);

  if (reg.is_non_null()) {
    // register
    jint number = jvmci_env()->get_code_Register_number(reg);
    VMReg vmReg = CodeInstaller::get_hotspot_reg(number, JVMCI_CHECK_NULL);
    if (offset % 4 == 0) {
      return vmReg->next(offset / 4);
    } else {
      JVMCI_ERROR_NULL("unaligned subregister offset %d in oop map", offset);
    }
  } else {
    // stack slot
    if (offset % 4 == 0) {
      VMReg vmReg = VMRegImpl::stack2reg(offset / 4);
      if (!OopMapValue::legal_vm_reg_name(vmReg)) {
        // This restriction only applies to VMRegs that are used in OopMap but
        // since that's the only use of VMRegs it's simplest to put this test
        // here.  This test should also be equivalent legal_vm_reg_name but JVMCI
        // clients can use max_oop_map_stack_stack_offset to detect this problem
        // directly.  The asserts just ensure that the tests are in agreement.
        assert(offset > CompilerToVM::Data::max_oop_map_stack_offset(), "illegal VMReg");
        JVMCI_ERROR_NULL("stack offset %d is too large to be encoded in OopMap (max %d)",
                         offset, CompilerToVM::Data::max_oop_map_stack_offset());
      }
      assert(OopMapValue::legal_vm_reg_name(vmReg), "illegal VMReg");
      return vmReg;
    } else {
      JVMCI_ERROR_NULL("unaligned stack offset %d in oop map", offset);
    }
  }
}

// creates a HotSpot oop map out of the byte arrays provided by DebugInfo
OopMap* CodeInstaller::create_oop_map(JVMCIObject debug_info, JVMCI_TRAPS) {
  JVMCIObject reference_map = jvmci_env()->get_DebugInfo_referenceMap(debug_info);
  if (reference_map.is_null()) {
    JVMCI_THROW_NULL(NullPointerException);
  }
  if (!jvmci_env()->isa_HotSpotReferenceMap(reference_map)) {
    JVMCI_ERROR_NULL("unknown reference map: %s", jvmci_env()->klass_name(reference_map));
  }
  if (!_has_wide_vector && SharedRuntime::is_wide_vector(jvmci_env()->get_HotSpotReferenceMap_maxRegisterSize(reference_map))) {
    if (SharedRuntime::polling_page_vectors_safepoint_handler_blob() == NULL) {
      JVMCI_ERROR_NULL("JVMCI is producing code using vectors larger than the runtime supports");
    }
    _has_wide_vector = true;
  }
  OopMap* map = new OopMap(_total_frame_size, _parameter_count);
  JVMCIObjectArray objects = jvmci_env()->get_HotSpotReferenceMap_objects(reference_map);
  JVMCIObjectArray derivedBase = jvmci_env()->get_HotSpotReferenceMap_derivedBase(reference_map);
  JVMCIPrimitiveArray sizeInBytes = jvmci_env()->get_HotSpotReferenceMap_sizeInBytes(reference_map);
  if (objects.is_null() || derivedBase.is_null() || sizeInBytes.is_null()) {
    JVMCI_THROW_NULL(NullPointerException);
  }
  if (JVMCIENV->get_length(objects) != JVMCIENV->get_length(derivedBase) || JVMCIENV->get_length(objects) != JVMCIENV->get_length(sizeInBytes)) {
    JVMCI_ERROR_NULL("arrays in reference map have different sizes: %d %d %d", JVMCIENV->get_length(objects), JVMCIENV->get_length(derivedBase), JVMCIENV->get_length(sizeInBytes));
  }
  for (int i = 0; i < JVMCIENV->get_length(objects); i++) {
    JVMCIObject location = JVMCIENV->get_object_at(objects, i);
    JVMCIObject baseLocation = JVMCIENV->get_object_at(derivedBase, i);
    jint bytes = JVMCIENV->get_int_at(sizeInBytes, i);

    VMReg vmReg = getVMRegFromLocation(location, _total_frame_size, JVMCI_CHECK_NULL);
    if (baseLocation.is_non_null()) {
      // derived oop
#ifdef _LP64
      if (bytes == 8) {
#else
      if (bytes == 4) {
#endif
        VMReg baseReg = getVMRegFromLocation(baseLocation, _total_frame_size, JVMCI_CHECK_NULL);
        map->set_derived_oop(vmReg, baseReg);
      } else {
        JVMCI_ERROR_NULL("invalid derived oop size in ReferenceMap: %d", bytes);
      }
#ifdef _LP64
    } else if (bytes == 8) {
      // wide oop
      map->set_oop(vmReg);
    } else if (bytes == 4) {
      // narrow oop
      map->set_narrowoop(vmReg);
#else
    } else if (bytes == 4) {
      map->set_oop(vmReg);
#endif
    } else {
      JVMCI_ERROR_NULL("invalid oop size in ReferenceMap: %d", bytes);
    }
  }

  JVMCIObject callee_save_info = jvmci_env()->get_DebugInfo_calleeSaveInfo(debug_info);
  if (callee_save_info.is_non_null()) {
    JVMCIObjectArray registers = jvmci_env()->get_RegisterSaveLayout_registers(callee_save_info);
    JVMCIPrimitiveArray slots = jvmci_env()->get_RegisterSaveLayout_slots(callee_save_info);
    for (jint i = 0; i < JVMCIENV->get_length(slots); i++) {
      JVMCIObject jvmci_reg = JVMCIENV->get_object_at(registers, i);
      jint jvmci_reg_number = jvmci_env()->get_code_Register_number(jvmci_reg);
      VMReg hotspot_reg = CodeInstaller::get_hotspot_reg(jvmci_reg_number, JVMCI_CHECK_NULL);
      // HotSpot stack slots are 4 bytes
      jint jvmci_slot = JVMCIENV->get_int_at(slots, i);
      jint hotspot_slot = jvmci_slot * VMRegImpl::slots_per_word;
      VMReg hotspot_slot_as_reg = VMRegImpl::stack2reg(hotspot_slot);
      map->set_callee_saved(hotspot_slot_as_reg, hotspot_reg);
#ifdef _LP64
      // (copied from generate_oop_map() in c1_Runtime1_x86.cpp)
      VMReg hotspot_slot_hi_as_reg = VMRegImpl::stack2reg(hotspot_slot + 1);
      map->set_callee_saved(hotspot_slot_hi_as_reg, hotspot_reg->next());
#endif
    }
  }
  return map;
}

#if INCLUDE_AOT
AOTOopRecorder::AOTOopRecorder(CodeInstaller* code_inst, Arena* arena, bool deduplicate) : OopRecorder(arena, deduplicate) {
  _code_inst = code_inst;
  _meta_refs = new GrowableArray<jobject>();
}

int AOTOopRecorder::nr_meta_refs() const {
  return _meta_refs->length();
}

jobject AOTOopRecorder::meta_element(int pos) const {
  return _meta_refs->at(pos);
}

int AOTOopRecorder::find_index(Metadata* h) {
  JavaThread* THREAD = JavaThread::current();
  JVMCIEnv* JVMCIENV = _code_inst->jvmci_env();
  int oldCount = metadata_count();
  int index =  this->OopRecorder::find_index(h);
  int newCount = metadata_count();

  if (oldCount == newCount) {
    // found a match
    return index;
  }

  vmassert(index + 1 == newCount, "must be last");

  JVMCIKlassHandle klass(THREAD);
  JVMCIObject result;
  guarantee(h != NULL,
            "If DebugInformationRecorder::describe_scope passes NULL oldCount == newCount must hold.");
  if (h->is_klass()) {
    klass = (Klass*) h;
    result = JVMCIENV->get_jvmci_type(klass, JVMCI_CATCH);
  } else if (h->is_method()) {
    Method* method = (Method*) h;
    methodHandle mh(THREAD, method);
    result = JVMCIENV->get_jvmci_method(mh, JVMCI_CATCH);
  }
  jobject ref = JVMCIENV->get_jobject(result);
  record_meta_ref(ref, index);

  return index;
}

int AOTOopRecorder::find_index(jobject h) {
  if (h == NULL) {
    return 0;
  }
  oop javaMirror = JNIHandles::resolve(h);
  Klass* klass = java_lang_Class::as_Klass(javaMirror);
  return find_index(klass);
}

void AOTOopRecorder::record_meta_ref(jobject o, int index) {
  assert(index > 0, "must be 1..n");
  index -= 1; // reduce by one to convert to array index

  assert(index == _meta_refs->length(), "must be last");
  _meta_refs->append(o);
}
#endif // INCLUDE_AOT

void* CodeInstaller::record_metadata_reference(CodeSection* section, address dest, JVMCIObject constant, JVMCI_TRAPS) {
  /*
   * This method needs to return a raw (untyped) pointer, since the value of a pointer to the base
   * class is in general not equal to the pointer of the subclass. When patching metaspace pointers,
   * the compiler expects a direct pointer to the subclass (Klass* or Method*), not a pointer to the
   * base class (Metadata* or MetaspaceObj*).
   */
  JVMCIObject obj = jvmci_env()->get_HotSpotMetaspaceConstantImpl_metaspaceObject(constant);
  if (jvmci_env()->isa_HotSpotResolvedObjectTypeImpl(obj)) {
    Klass* klass = JVMCIENV->asKlass(obj);
    assert(!jvmci_env()->get_HotSpotMetaspaceConstantImpl_compressed(constant), "unexpected compressed klass pointer %s @ " INTPTR_FORMAT, klass->name()->as_C_string(), p2i(klass));
    int index = _oop_recorder->find_index(klass);
    section->relocate(dest, metadata_Relocation::spec(index));
    JVMCI_event_3("metadata[%d of %d] = %s", index, _oop_recorder->metadata_count(), klass->name()->as_C_string());
    return klass;
  } else if (jvmci_env()->isa_HotSpotResolvedJavaMethodImpl(obj)) {
    Method* method = jvmci_env()->asMethod(obj);
    assert(!jvmci_env()->get_HotSpotMetaspaceConstantImpl_compressed(constant), "unexpected compressed method pointer %s @ " INTPTR_FORMAT, method->name()->as_C_string(), p2i(method));
    int index = _oop_recorder->find_index(method);
    section->relocate(dest, metadata_Relocation::spec(index));
    JVMCI_event_3("metadata[%d of %d] = %s", index, _oop_recorder->metadata_count(), method->name()->as_C_string());
    return method;
  } else {
    JVMCI_ERROR_NULL("unexpected metadata reference for constant of type %s", jvmci_env()->klass_name(obj));
  }
}

#ifdef _LP64
narrowKlass CodeInstaller::record_narrow_metadata_reference(CodeSection* section, address dest, JVMCIObject constant, JVMCI_TRAPS) {
  JVMCIObject obj = jvmci_env()->get_HotSpotMetaspaceConstantImpl_metaspaceObject(constant);
  assert(jvmci_env()->get_HotSpotMetaspaceConstantImpl_compressed(constant), "unexpected uncompressed pointer");

  if (!jvmci_env()->isa_HotSpotResolvedObjectTypeImpl(obj)) {
    JVMCI_ERROR_0("unexpected compressed pointer of type %s", jvmci_env()->klass_name(obj));
  }

  Klass* klass = JVMCIENV->asKlass(obj);
  int index = _oop_recorder->find_index(klass);
  section->relocate(dest, metadata_Relocation::spec(index));
  JVMCI_event_3("narrowKlass[%d of %d] = %s", index, _oop_recorder->metadata_count(), klass->name()->as_C_string());
  return CompressedKlassPointers::encode(klass);
}
#endif

Location::Type CodeInstaller::get_oop_type(JVMCIObject value) {
  JVMCIObject valueKind = jvmci_env()->get_Value_valueKind(value);
  JVMCIObject platformKind = jvmci_env()->get_ValueKind_platformKind(valueKind);

  if (jvmci_env()->equals(platformKind, word_kind())) {
    return Location::oop;
  } else {
    return Location::narrowoop;
  }
}

ScopeValue* CodeInstaller::get_scope_value(JVMCIObject value, BasicType type, GrowableArray<ScopeValue*>* objects, ScopeValue* &second, JVMCI_TRAPS) {
  second = NULL;
  if (value.is_null()) {
    JVMCI_THROW_NULL(NullPointerException);
  } else if (JVMCIENV->equals(value, jvmci_env()->get_Value_ILLEGAL())) {
    if (type != T_ILLEGAL) {
      JVMCI_ERROR_NULL("unexpected illegal value, expected %s", basictype_to_str(type));
    }
    return _illegal_value;
  } else if (jvmci_env()->isa_RegisterValue(value)) {
    JVMCIObject reg = jvmci_env()->get_RegisterValue_reg(value);
    jint number = jvmci_env()->get_code_Register_number(reg);
    VMReg hotspotRegister = get_hotspot_reg(number, JVMCI_CHECK_NULL);
    if (is_general_purpose_reg(hotspotRegister)) {
      Location::Type locationType;
      if (type == T_OBJECT) {
        locationType = get_oop_type(value);
      } else if (type == T_LONG) {
        locationType = Location::lng;
      } else if (type == T_INT || type == T_FLOAT || type == T_SHORT || type == T_CHAR || type == T_BYTE || type == T_BOOLEAN) {
        locationType = Location::int_in_long;
      } else {
        JVMCI_ERROR_NULL("unexpected type %s in cpu register", basictype_to_str(type));
      }
      ScopeValue* value = new LocationValue(Location::new_reg_loc(locationType, hotspotRegister));
      if (type == T_LONG) {
        second = value;
      }
      return value;
    } else {
      Location::Type locationType;
      if (type == T_FLOAT) {
        // this seems weird, but the same value is used in c1_LinearScan
        locationType = Location::normal;
      } else if (type == T_DOUBLE) {
        locationType = Location::dbl;
      } else {
        JVMCI_ERROR_NULL("unexpected type %s in floating point register", basictype_to_str(type));
      }
      ScopeValue* value = new LocationValue(Location::new_reg_loc(locationType, hotspotRegister));
      if (type == T_DOUBLE) {
        second = value;
      }
      return value;
    }
  } else if (jvmci_env()->isa_StackSlot(value)) {
    jint offset = jvmci_env()->get_StackSlot_offset(value);
    if (jvmci_env()->get_StackSlot_addFrameSize(value)) {
      offset += _total_frame_size;
    }

    Location::Type locationType;
    if (type == T_OBJECT) {
      locationType = get_oop_type(value);
    } else if (type == T_LONG) {
      locationType = Location::lng;
    } else if (type == T_DOUBLE) {
      locationType = Location::dbl;
    } else if (type == T_INT || type == T_FLOAT || type == T_SHORT || type == T_CHAR || type == T_BYTE || type == T_BOOLEAN) {
      locationType = Location::normal;
    } else {
      JVMCI_ERROR_NULL("unexpected type %s in stack slot", basictype_to_str(type));
    }
    ScopeValue* value = new LocationValue(Location::new_stk_loc(locationType, offset));
    if (type == T_DOUBLE || type == T_LONG) {
      second = value;
    }
    return value;
  } else if (jvmci_env()->isa_JavaConstant(value)) {
    if (jvmci_env()->isa_PrimitiveConstant(value)) {
      if (jvmci_env()->isa_RawConstant(value)) {
        jlong prim = jvmci_env()->get_PrimitiveConstant_primitive(value);
        return new ConstantLongValue(prim);
      } else {
        BasicType constantType = jvmci_env()->kindToBasicType(jvmci_env()->get_PrimitiveConstant_kind(value), JVMCI_CHECK_NULL);
        if (type != constantType) {
          JVMCI_ERROR_NULL("primitive constant type doesn't match, expected %s but got %s", basictype_to_str(type), basictype_to_str(constantType));
        }
        if (type == T_INT || type == T_FLOAT) {
          jint prim = (jint)jvmci_env()->get_PrimitiveConstant_primitive(value);
          switch (prim) {
            case -1: return _int_m1_scope_value;
            case  0: return _int_0_scope_value;
            case  1: return _int_1_scope_value;
            case  2: return _int_2_scope_value;
            default: return new ConstantIntValue(prim);
          }
        } else if (type == T_LONG || type == T_DOUBLE) {
          jlong prim = jvmci_env()->get_PrimitiveConstant_primitive(value);
          second = _int_1_scope_value;
          return new ConstantLongValue(prim);
        } else {
          JVMCI_ERROR_NULL("unexpected primitive constant type %s", basictype_to_str(type));
        }
      }
    } else if (jvmci_env()->isa_NullConstant(value) || jvmci_env()->isa_HotSpotCompressedNullConstant(value)) {
      if (type == T_OBJECT) {
        return _oop_null_scope_value;
      } else {
        JVMCI_ERROR_NULL("unexpected null constant, expected %s", basictype_to_str(type));
      }
    } else if (jvmci_env()->isa_HotSpotObjectConstantImpl(value)) {
      if (type == T_OBJECT) {
        Handle obj = jvmci_env()->asConstant(value, JVMCI_CHECK_NULL);
        if (obj == NULL) {
          JVMCI_ERROR_NULL("null value must be in NullConstant");
        }
        return new ConstantOopWriteValue(JNIHandles::make_local(obj()));
      } else {
        JVMCI_ERROR_NULL("unexpected object constant, expected %s", basictype_to_str(type));
      }
    }
  } else if (jvmci_env()->isa_VirtualObject(value)) {
    if (type == T_OBJECT) {
      int id = jvmci_env()->get_VirtualObject_id(value);
      if (0 <= id && id < objects->length()) {
        ScopeValue* object = objects->at(id);
        if (object != NULL) {
          return object;
        }
      }
      JVMCI_ERROR_NULL("unknown virtual object id %d", id);
    } else {
      JVMCI_ERROR_NULL("unexpected virtual object, expected %s", basictype_to_str(type));
    }
  }

  JVMCI_ERROR_NULL("unexpected value in scope: %s", jvmci_env()->klass_name(value))
}

void CodeInstaller::record_object_value(ObjectValue* sv, JVMCIObject value, GrowableArray<ScopeValue*>* objects, JVMCI_TRAPS) {
  JVMCIObject type = jvmci_env()->get_VirtualObject_type(value);
  int id = jvmci_env()->get_VirtualObject_id(value);
  Klass* klass = JVMCIENV->asKlass(type);
  bool isLongArray = klass == Universe::longArrayKlassObj();
  bool isByteArray = klass == Universe::byteArrayKlassObj();

  JVMCIObjectArray values = jvmci_env()->get_VirtualObject_values(value);
  JVMCIObjectArray slotKinds = jvmci_env()->get_VirtualObject_slotKinds(value);
  for (jint i = 0; i < JVMCIENV->get_length(values); i++) {
    ScopeValue* cur_second = NULL;
    JVMCIObject object = JVMCIENV->get_object_at(values, i);
    BasicType type = jvmci_env()->kindToBasicType(JVMCIENV->get_object_at(slotKinds, i), JVMCI_CHECK);
    ScopeValue* value;
    if (JVMCIENV->equals(object, jvmci_env()->get_Value_ILLEGAL())) {
      if (isByteArray && type == T_ILLEGAL) {
        /*
         * The difference between a virtualized large access and a deferred write is the kind stored in the slotKinds
         * of the virtual object: in the virtualization case, the kind is illegal, in the deferred write case, the kind
         * is access stack kind (an int).
         */
        value = _virtual_byte_array_marker;
      } else {
        value = _illegal_value;
        if (type == T_DOUBLE || type == T_LONG) {
            cur_second = _illegal_value;
        }
      }
    } else {
      value = get_scope_value(object, type, objects, cur_second, JVMCI_CHECK);
    }

    if (isLongArray && cur_second == NULL) {
      // we're trying to put ints into a long array... this isn't really valid, but it's used for some optimizations.
      // add an int 0 constant
      cur_second = _int_0_scope_value;
    }

    if (isByteArray && cur_second != NULL && (type == T_DOUBLE || type == T_LONG)) {
      // we are trying to write a long in a byte Array. We will need to count the illegals to restore the type of
      // the thing we put inside.
      cur_second = NULL;
    }

    if (cur_second != NULL) {
      sv->field_values()->append(cur_second);
    }
    assert(value != NULL, "missing value");
    sv->field_values()->append(value);
  }
}

MonitorValue* CodeInstaller::get_monitor_value(JVMCIObject value, GrowableArray<ScopeValue*>* objects, JVMCI_TRAPS) {
  if (value.is_null()) {
    JVMCI_THROW_NULL(NullPointerException);
  }
  if (!jvmci_env()->isa_StackLockValue(value)) {
    JVMCI_ERROR_NULL("Monitors must be of type StackLockValue, got %s", jvmci_env()->klass_name(value));
  }

  ScopeValue* second = NULL;
  ScopeValue* owner_value = get_scope_value(jvmci_env()->get_StackLockValue_owner(value), T_OBJECT, objects, second, JVMCI_CHECK_NULL);
  assert(second == NULL, "monitor cannot occupy two stack slots");

  ScopeValue* lock_data_value = get_scope_value(jvmci_env()->get_StackLockValue_slot(value), T_LONG, objects, second, JVMCI_CHECK_NULL);
  assert(second == lock_data_value, "monitor is LONG value that occupies two stack slots");
  assert(lock_data_value->is_location(), "invalid monitor location");
  Location lock_data_loc = ((LocationValue*)lock_data_value)->location();

  bool eliminated = false;
  if (jvmci_env()->get_StackLockValue_eliminated(value)) {
    eliminated = true;
  }

  return new MonitorValue(owner_value, lock_data_loc, eliminated);
}

void CodeInstaller::initialize_dependencies(JVMCIObject compiled_code, OopRecorder* oop_recorder, JVMCI_TRAPS) {
  JavaThread* thread = JavaThread::current();
  CompilerThread* compilerThread = thread->is_Compiler_thread() ? thread->as_CompilerThread() : NULL;
  _oop_recorder = oop_recorder;
  _dependencies = new Dependencies(&_arena, _oop_recorder, compilerThread != NULL ? compilerThread->log() : NULL);
  JVMCIObjectArray assumptions = jvmci_env()->get_HotSpotCompiledCode_assumptions(compiled_code);
  if (assumptions.is_non_null()) {
    int length = JVMCIENV->get_length(assumptions);
    for (int i = 0; i < length; ++i) {
      JVMCIObject assumption = JVMCIENV->get_object_at(assumptions, i);
      if (assumption.is_non_null()) {
        if (jvmci_env()->isa_Assumptions_NoFinalizableSubclass(assumption)) {
          assumption_NoFinalizableSubclass(assumption);
        } else if (jvmci_env()->isa_Assumptions_ConcreteSubtype(assumption)) {
          assumption_ConcreteSubtype(assumption);
        } else if (jvmci_env()->isa_Assumptions_LeafType(assumption)) {
          assumption_LeafType(assumption);
        } else if (jvmci_env()->isa_Assumptions_ConcreteMethod(assumption)) {
          assumption_ConcreteMethod(assumption);
        } else if (jvmci_env()->isa_Assumptions_CallSiteTargetValue(assumption)) {
          assumption_CallSiteTargetValue(assumption, JVMCI_CHECK);
        } else {
          JVMCI_ERROR("unexpected Assumption subclass %s", jvmci_env()->klass_name(assumption));
        }
      }
    }
  }
  if (JvmtiExport::can_hotswap_or_post_breakpoint()) {
    JVMCIObjectArray methods = jvmci_env()->get_HotSpotCompiledCode_methods(compiled_code);
    if (methods.is_non_null()) {
      int length = JVMCIENV->get_length(methods);
      for (int i = 0; i < length; ++i) {
        JVMCIObject method_handle = JVMCIENV->get_object_at(methods, i);
        Method* method = jvmci_env()->asMethod(method_handle);
        _dependencies->assert_evol_method(method);
      }
    }
  }
}

#if INCLUDE_AOT
RelocBuffer::~RelocBuffer() {
  FREE_C_HEAP_ARRAY(char, _buffer);
}

address RelocBuffer::begin() const {
  if (_buffer != NULL) {
    return (address) _buffer;
  }
  return (address) _static_buffer;
}

void RelocBuffer::set_size(size_t bytes) {
  assert(bytes <= _size, "can't grow in size!");
  _size = bytes;
}

void RelocBuffer::ensure_size(size_t bytes) {
  assert(_buffer == NULL, "can only be used once");
  assert(_size == 0, "can only be used once");
  if (bytes >= RelocBuffer::stack_size) {
    _buffer = NEW_C_HEAP_ARRAY(char, bytes, mtJVMCI);
  }
  _size = bytes;
}

JVMCI::CodeInstallResult CodeInstaller::gather_metadata(JVMCIObject target, JVMCIObject compiled_code, CodeMetadata& metadata, JVMCI_TRAPS) {
  assert(JVMCIENV->is_hotspot(), "AOT code is executed only in HotSpot mode");
  CodeBuffer buffer("JVMCI Compiler CodeBuffer for Metadata");
  AOTOopRecorder* recorder = new AOTOopRecorder(this, &_arena, true);
  initialize_dependencies(compiled_code, recorder, JVMCI_CHECK_OK);

  metadata.set_oop_recorder(recorder);

  // Get instructions and constants CodeSections early because we need it.
  _instructions = buffer.insts();
  _constants = buffer.consts();
  buffer.set_immutable_PIC(_immutable_pic_compilation);

  initialize_fields(target, compiled_code, JVMCI_CHECK_OK);
  JVMCI::CodeInstallResult result = initialize_buffer(buffer, false, JVMCI_CHECK_OK);
  if (result != JVMCI::ok) {
    return result;
  }

  _debug_recorder->pcs_size(); // create the sentinel record

  assert(_debug_recorder->pcs_length() >= 2, "must be at least 2");

  metadata.set_pc_desc(_debug_recorder->pcs(), _debug_recorder->pcs_length());
  metadata.set_scopes(_debug_recorder->stream()->buffer(), _debug_recorder->data_size());
  metadata.set_exception_table(&_exception_handler_table);
  metadata.set_implicit_exception_table(&_implicit_exception_table);

  RelocBuffer* reloc_buffer = metadata.get_reloc_buffer();

  reloc_buffer->ensure_size(buffer.total_relocation_size());
  size_t size = (size_t) buffer.copy_relocations_to(reloc_buffer->begin(), (CodeBuffer::csize_t) reloc_buffer->size(), true);
  reloc_buffer->set_size(size);
  return JVMCI::ok;
}
#endif // INCLUDE_AOT

// constructor used to create a method
JVMCI::CodeInstallResult CodeInstaller::install(JVMCICompiler* compiler,
    JVMCIObject target,
    JVMCIObject compiled_code,
    CodeBlob*& cb,
    JVMCIObject installed_code,
    FailedSpeculation** failed_speculations,
    char* speculations,
    int speculations_len,
    JVMCI_TRAPS) {

  CodeBuffer buffer("JVMCI Compiler CodeBuffer");
  OopRecorder* recorder = new OopRecorder(&_arena, true);
  initialize_dependencies(compiled_code, recorder, JVMCI_CHECK_OK);

  // Get instructions and constants CodeSections early because we need it.
  _instructions = buffer.insts();
  _constants = buffer.consts();
#if INCLUDE_AOT
  buffer.set_immutable_PIC(_immutable_pic_compilation);
#endif

  initialize_fields(target, compiled_code, JVMCI_CHECK_OK);
  JVMCI::CodeInstallResult result = initialize_buffer(buffer, true, JVMCI_CHECK_OK);
  if (result != JVMCI::ok) {
    return result;
  }

  int stack_slots = _total_frame_size / HeapWordSize; // conversion to words

  if (!jvmci_env()->isa_HotSpotCompiledNmethod(compiled_code)) {
    JVMCIObject stubName = jvmci_env()->get_HotSpotCompiledCode_name(compiled_code);
    if (stubName.is_null()) {
      JVMCI_ERROR_OK("stub should have a name");
    }
    char* name = strdup(jvmci_env()->as_utf8_string(stubName));
    cb = RuntimeStub::new_runtime_stub(name,
                                       &buffer,
                                       _offsets.value(CodeOffsets::Frame_Complete),
                                       stack_slots,
                                       _debug_recorder->_oopmaps,
                                       false);
    result = JVMCI::ok;
  } else {
    JVMCICompileState* compile_state = (JVMCICompileState*) (address) jvmci_env()->get_HotSpotCompiledNmethod_compileState(compiled_code);
    if (compile_state != NULL) {
      jvmci_env()->set_compile_state(compile_state);
    }

    Thread* thread = Thread::current();

    methodHandle method(thread, jvmci_env()->asMethod(jvmci_env()->get_HotSpotCompiledNmethod_method(compiled_code)));
    jint entry_bci = jvmci_env()->get_HotSpotCompiledNmethod_entryBCI(compiled_code);
    bool has_unsafe_access = jvmci_env()->get_HotSpotCompiledNmethod_hasUnsafeAccess(compiled_code) == JNI_TRUE;
    jint id = jvmci_env()->get_HotSpotCompiledNmethod_id(compiled_code);
    if (id == -1) {
      // Make sure a valid compile_id is associated with every compile
      id = CompileBroker::assign_compile_id_unlocked(thread, method, entry_bci);
      jvmci_env()->set_HotSpotCompiledNmethod_id(compiled_code, id);
    }
    if (!jvmci_env()->isa_HotSpotNmethod(installed_code)) {
      JVMCI_THROW_MSG_(IllegalArgumentException, "InstalledCode object must be a HotSpotNmethod when installing a HotSpotCompiledNmethod", JVMCI::ok);
    }

    JVMCIObject mirror = installed_code;
    nmethod* nm = NULL;
    result = runtime()->register_method(jvmci_env(), method, nm, entry_bci, &_offsets, _orig_pc_offset, &buffer,
                                        stack_slots, _debug_recorder->_oopmaps, &_exception_handler_table, &_implicit_exception_table,
                                        compiler, _debug_recorder, _dependencies, id,
                                        has_unsafe_access, _has_wide_vector, compiled_code, mirror,
                                        failed_speculations, speculations, speculations_len);
    cb = nm->as_codeblob_or_null();
    if (nm != NULL && compile_state == NULL) {
      // This compile didn't come through the CompileBroker so perform the printing here
      DirectiveSet* directive = DirectivesStack::getMatchingDirective(method, compiler);
      nm->maybe_print_nmethod(directive);
      DirectivesStack::release(directive);
    }
  }

  if (cb != NULL) {
    // Make sure the pre-calculated constants section size was correct.
    guarantee((cb->code_begin() - cb->content_begin()) >= _constants_size, "%d < %d", (int)(cb->code_begin() - cb->content_begin()), _constants_size);
  }
  return result;
}

void CodeInstaller::initialize_fields(JVMCIObject target, JVMCIObject compiled_code, JVMCI_TRAPS) {
  if (jvmci_env()->isa_HotSpotCompiledNmethod(compiled_code)) {
    JVMCIObject hotspotJavaMethod = jvmci_env()->get_HotSpotCompiledNmethod_method(compiled_code);
    Thread* thread = Thread::current();
    methodHandle method(thread, jvmci_env()->asMethod(hotspotJavaMethod));
    _parameter_count = method->size_of_parameters();
    JVMCI_event_2("installing code for %s", method->name_and_sig_as_C_string());
  } else {
    // Must be a HotSpotCompiledRuntimeStub.
    // Only used in OopMap constructor for non-product builds
    _parameter_count = 0;
  }
  _sites_handle = jvmci_env()->get_HotSpotCompiledCode_sites(compiled_code);

  _code_handle = jvmci_env()->get_HotSpotCompiledCode_targetCode(compiled_code);
  _code_size = jvmci_env()->get_HotSpotCompiledCode_targetCodeSize(compiled_code);
  _total_frame_size = jvmci_env()->get_HotSpotCompiledCode_totalFrameSize(compiled_code);

  JVMCIObject deoptRescueSlot = jvmci_env()->get_HotSpotCompiledCode_deoptRescueSlot(compiled_code);
  if (deoptRescueSlot.is_null()) {
    _orig_pc_offset = -1;
  } else {
    _orig_pc_offset = jvmci_env()->get_StackSlot_offset(deoptRescueSlot);
    if (jvmci_env()->get_StackSlot_addFrameSize(deoptRescueSlot)) {
      _orig_pc_offset += _total_frame_size;
    }
    if (_orig_pc_offset < 0) {
      JVMCI_ERROR("invalid deopt rescue slot: %d", _orig_pc_offset);
    }
  }

  // Pre-calculate the constants section size.  This is required for PC-relative addressing.
  _data_section_handle = jvmci_env()->get_HotSpotCompiledCode_dataSection(compiled_code);
  if ((_constants->alignment() % jvmci_env()->get_HotSpotCompiledCode_dataSectionAlignment(compiled_code)) != 0) {
    JVMCI_ERROR("invalid data section alignment: %d", jvmci_env()->get_HotSpotCompiledCode_dataSectionAlignment(compiled_code));
  }
  _constants_size = JVMCIENV->get_length(data_section());

  _data_section_patches_handle = jvmci_env()->get_HotSpotCompiledCode_dataSectionPatches(compiled_code);

#ifndef PRODUCT
  _comments_handle = jvmci_env()->get_HotSpotCompiledCode_comments(compiled_code);
#endif

  _next_call_type = INVOKE_INVALID;

  _has_wide_vector = false;

  JVMCIObject arch = jvmci_env()->get_TargetDescription_arch(target);
  _word_kind_handle = jvmci_env()->get_Architecture_wordKind(arch);
}

int CodeInstaller::estimate_stubs_size(JVMCI_TRAPS) {
  // Estimate the number of static and aot call stubs that might be emitted.
  int static_call_stubs = 0;
  int aot_call_stubs = 0;
  int trampoline_stubs = 0;
  JVMCIObjectArray sites = this->sites();
  for (int i = 0; i < JVMCIENV->get_length(sites); i++) {
    JVMCIObject site = JVMCIENV->get_object_at(sites, i);
    if (!site.is_null()) {
      if (jvmci_env()->isa_site_Mark(site)) {
        JVMCIObject id_obj = jvmci_env()->get_site_Mark_id(site);
        if (id_obj.is_non_null()) {
          if (!jvmci_env()->is_boxing_object(T_INT, id_obj)) {
            JVMCI_ERROR_0("expected Integer id, got %s", jvmci_env()->klass_name(id_obj));
          }
          jint id = jvmci_env()->get_boxed_value(T_INT, id_obj).i;
          switch (id) {
            case INVOKEINTERFACE:
            case INVOKEVIRTUAL:
              trampoline_stubs++;
              break;
            case INVOKESTATIC:
            case INVOKESPECIAL:
              static_call_stubs++;
              trampoline_stubs++;
              break;
            default:
              break;
          }
        }
      }
#if INCLUDE_AOT
      if (UseAOT && jvmci_env()->isa_site_Call(site)) {
        JVMCIObject target = jvmci_env()-> get_site_Call_target(site);
        if (!jvmci_env()->isa_HotSpotForeignCallTarget(target)) {
          // Add far aot trampolines.
          aot_call_stubs++;
        }
      }
#endif
    }
  }
  int size = static_call_stubs * CompiledStaticCall::to_interp_stub_size();
  size += trampoline_stubs * CompiledStaticCall::to_trampoline_stub_size();
#if INCLUDE_AOT
  size += aot_call_stubs * CompiledStaticCall::to_aot_stub_size();
#endif
  return size;
}

// perform data and call relocation on the CodeBuffer
JVMCI::CodeInstallResult CodeInstaller::initialize_buffer(CodeBuffer& buffer, bool check_size, JVMCI_TRAPS) {
  HandleMark hm(Thread::current());
  JVMCIObjectArray sites = this->sites();
  int locs_buffer_size = JVMCIENV->get_length(sites) * (relocInfo::length_limit + sizeof(relocInfo));

  // Allocate enough space in the stub section for the static call
  // stubs.  Stubs have extra relocs but they are managed by the stub
  // section itself so they don't need to be accounted for in the
  // locs_buffer above.
  int stubs_size = estimate_stubs_size(JVMCI_CHECK_OK);
  int total_size = align_up(_code_size, buffer.insts()->alignment()) + align_up(_constants_size, buffer.consts()->alignment()) + align_up(stubs_size, buffer.stubs()->alignment());

  if (check_size && total_size > JVMCINMethodSizeLimit) {
    return JVMCI::code_too_large;
  }

  buffer.initialize(total_size, locs_buffer_size);
  if (buffer.blob() == NULL) {
    return JVMCI::cache_full;
  }
  buffer.initialize_stubs_size(stubs_size);
  buffer.initialize_consts_size(_constants_size);

  _debug_recorder = new DebugInformationRecorder(_oop_recorder);
  _debug_recorder->set_oopmaps(new OopMapSet());

  buffer.initialize_oop_recorder(_oop_recorder);

  // copy the constant data into the newly created CodeBuffer
  address end_data = _constants->start() + _constants_size;
  JVMCIENV->copy_bytes_to(data_section(), (jbyte*) _constants->start(), 0, _constants_size);
  _constants->set_end(end_data);

  // copy the code into the newly created CodeBuffer
  address end_pc = _instructions->start() + _code_size;
  guarantee(_instructions->allocates2(end_pc), "initialize should have reserved enough space for all the code");
  JVMCIENV->copy_bytes_to(code(), (jbyte*) _instructions->start(), 0, _code_size);
  _instructions->set_end(end_pc);

  for (int i = 0; i < JVMCIENV->get_length(data_section_patches()); i++) {
    // HandleMark hm(THREAD);
    JVMCIObject patch = JVMCIENV->get_object_at(data_section_patches(), i);
    if (patch.is_null()) {
      JVMCI_THROW_(NullPointerException, JVMCI::ok);
    }
    JVMCIObject reference = jvmci_env()->get_site_DataPatch_reference(patch);
    if (reference.is_null()) {
      JVMCI_THROW_(NullPointerException, JVMCI::ok);
    }
    if (!jvmci_env()->isa_site_ConstantReference(reference)) {
      JVMCI_ERROR_OK("invalid patch in data section: %s", jvmci_env()->klass_name(reference));
    }
    JVMCIObject constant = jvmci_env()->get_site_ConstantReference_constant(reference);
    if (constant.is_null()) {
      JVMCI_THROW_(NullPointerException, JVMCI::ok);
    }
    address dest = _constants->start() + jvmci_env()->get_site_Site_pcOffset(patch);
    if (jvmci_env()->isa_HotSpotMetaspaceConstantImpl(constant)) {
      if (jvmci_env()->get_HotSpotMetaspaceConstantImpl_compressed(constant)) {
#ifdef _LP64
        *((narrowKlass*) dest) = record_narrow_metadata_reference(_constants, dest, constant, JVMCI_CHECK_OK);
#else
        JVMCI_ERROR_OK("unexpected compressed Klass* in 32-bit mode");
#endif
      } else {
        *((void**) dest) = record_metadata_reference(_constants, dest, constant, JVMCI_CHECK_OK);
      }
    } else if (jvmci_env()->isa_HotSpotObjectConstantImpl(constant)) {
      Handle obj = jvmci_env()->asConstant(constant, JVMCI_CHECK_OK);
      jobject value = JNIHandles::make_local(obj());
      int oop_index = _oop_recorder->find_index(value);

      if (jvmci_env()->get_HotSpotObjectConstantImpl_compressed(constant)) {
#ifdef _LP64
        _constants->relocate(dest, oop_Relocation::spec(oop_index), relocInfo::narrow_oop_in_const);
#else
        JVMCI_ERROR_OK("unexpected compressed oop in 32-bit mode");
#endif
      } else {
        _constants->relocate(dest, oop_Relocation::spec(oop_index));
      }
    } else {
      JVMCI_ERROR_OK("invalid constant in data section: %s", jvmci_env()->klass_name(constant));
    }
  }
  jint last_pc_offset = -1;
  for (int i = 0; i < JVMCIENV->get_length(sites); i++) {
    // HandleMark hm(THREAD);
    JVMCIObject site = JVMCIENV->get_object_at(sites, i);
    if (site.is_null()) {
      JVMCI_THROW_(NullPointerException, JVMCI::ok);
    }

    jint pc_offset = jvmci_env()->get_site_Site_pcOffset(site);

    if (jvmci_env()->isa_site_Call(site)) {
      JVMCI_event_4("call at %i", pc_offset);
      site_Call(buffer, pc_offset, site, JVMCI_CHECK_OK);
    } else if (jvmci_env()->isa_site_Infopoint(site)) {
      // three reasons for infopoints denote actual safepoints
      JVMCIObject reason = jvmci_env()->get_site_Infopoint_reason(site);
      if (JVMCIENV->equals(reason, jvmci_env()->get_site_InfopointReason_SAFEPOINT()) ||
          JVMCIENV->equals(reason, jvmci_env()->get_site_InfopointReason_CALL()) ||
          JVMCIENV->equals(reason, jvmci_env()->get_site_InfopointReason_IMPLICIT_EXCEPTION())) {
        JVMCI_event_4("safepoint at %i", pc_offset);
        site_Safepoint(buffer, pc_offset, site, JVMCI_CHECK_OK);
        if (_orig_pc_offset < 0) {
          JVMCI_ERROR_OK("method contains safepoint, but has no deopt rescue slot");
        }
        if (JVMCIENV->equals(reason, jvmci_env()->get_site_InfopointReason_IMPLICIT_EXCEPTION())) {
          if (jvmci_env()->isa_site_ImplicitExceptionDispatch(site)) {
            jint dispatch_offset = jvmci_env()->get_site_ImplicitExceptionDispatch_dispatchOffset(site);
            JVMCI_event_4("implicit exception at %i, dispatch to %i", pc_offset, dispatch_offset);
            _implicit_exception_table.append(pc_offset, dispatch_offset);
          } else {
            JVMCI_event_4("implicit exception at %i", pc_offset);
            _implicit_exception_table.add_deoptimize(pc_offset);
          }
        }
      } else {
        JVMCI_event_4("infopoint at %i", pc_offset);
        site_Infopoint(buffer, pc_offset, site, JVMCI_CHECK_OK);
      }
    } else if (jvmci_env()->isa_site_DataPatch(site)) {
      JVMCI_event_4("datapatch at %i", pc_offset);
      site_DataPatch(buffer, pc_offset, site, JVMCI_CHECK_OK);
    } else if (jvmci_env()->isa_site_Mark(site)) {
      JVMCI_event_4("mark at %i", pc_offset);
      site_Mark(buffer, pc_offset, site, JVMCI_CHECK_OK);
    } else if (jvmci_env()->isa_site_ExceptionHandler(site)) {
      JVMCI_event_4("exceptionhandler at %i", pc_offset);
      site_ExceptionHandler(pc_offset, site);
    } else {
      JVMCI_ERROR_OK("unexpected site subclass: %s", jvmci_env()->klass_name(site));
    }
    last_pc_offset = pc_offset;

    JavaThread* thread = JavaThread::current();
    if (SafepointMechanism::should_process(thread)) {
      // this is a hacky way to force a safepoint check but nothing else was jumping out at me.
      ThreadToNativeFromVM ttnfv(thread);
    }
  }

#ifndef PRODUCT
  if (comments().is_non_null()) {
    for (int i = 0; i < JVMCIENV->get_length(comments()); i++) {
      JVMCIObject comment = JVMCIENV->get_object_at(comments(), i);
      assert(jvmci_env()->isa_HotSpotCompiledCode_Comment(comment), "cce");
      jint offset = jvmci_env()->get_HotSpotCompiledCode_Comment_pcOffset(comment);
      const char* text = jvmci_env()->as_utf8_string(jvmci_env()->get_HotSpotCompiledCode_Comment_text(comment));
      buffer.block_comment(offset, text);
    }
  }
#endif
  return JVMCI::ok;
}

void CodeInstaller::assumption_NoFinalizableSubclass(JVMCIObject assumption) {
  JVMCIObject receiverType_handle = jvmci_env()->get_Assumptions_NoFinalizableSubclass_receiverType(assumption);
  Klass* receiverType = jvmci_env()->asKlass(receiverType_handle);
  _dependencies->assert_has_no_finalizable_subclasses(receiverType);
}

void CodeInstaller::assumption_ConcreteSubtype(JVMCIObject assumption) {
  JVMCIObject context_handle = jvmci_env()->get_Assumptions_ConcreteSubtype_context(assumption);
  JVMCIObject subtype_handle = jvmci_env()->get_Assumptions_ConcreteSubtype_subtype(assumption);
  Klass* context = jvmci_env()->asKlass(context_handle);
  Klass* subtype = jvmci_env()->asKlass(subtype_handle);

  assert(context->is_abstract(), "");
  _dependencies->assert_abstract_with_unique_concrete_subtype(context, subtype);
}

void CodeInstaller::assumption_LeafType(JVMCIObject assumption) {
  JVMCIObject context_handle = jvmci_env()->get_Assumptions_LeafType_context(assumption);
  Klass* context = jvmci_env()->asKlass(context_handle);

  _dependencies->assert_leaf_type(context);
}

void CodeInstaller::assumption_ConcreteMethod(JVMCIObject assumption) {
  JVMCIObject impl_handle = jvmci_env()->get_Assumptions_ConcreteMethod_impl(assumption);
  JVMCIObject context_handle = jvmci_env()->get_Assumptions_ConcreteMethod_context(assumption);

  Method* impl = jvmci_env()->asMethod(impl_handle);
  Klass* context = jvmci_env()->asKlass(context_handle);

  _dependencies->assert_unique_concrete_method(context, impl);
}

void CodeInstaller::assumption_CallSiteTargetValue(JVMCIObject assumption, JVMCI_TRAPS) {
  JVMCIObject callSiteConstant = jvmci_env()->get_Assumptions_CallSiteTargetValue_callSite(assumption);
  Handle callSite = jvmci_env()->asConstant(callSiteConstant, JVMCI_CHECK);
  JVMCIObject methodConstant = jvmci_env()->get_Assumptions_CallSiteTargetValue_methodHandle(assumption);
  Handle methodHandle = jvmci_env()->asConstant(methodConstant, JVMCI_CHECK);
  _dependencies->assert_call_site_target_value(callSite(), methodHandle());
}

void CodeInstaller::site_ExceptionHandler(jint pc_offset, JVMCIObject exc) {
  jint handler_offset = jvmci_env()->get_site_ExceptionHandler_handlerPos(exc);

  // Subtable header
  _exception_handler_table.add_entry(HandlerTableEntry(1, pc_offset, 0));

  // Subtable entry
  _exception_handler_table.add_entry(HandlerTableEntry(-1, handler_offset, 0));
}

// If deoptimization happens, the interpreter should reexecute these bytecodes.
// This function mainly helps the compilers to set up the reexecute bit.
static bool bytecode_should_reexecute(Bytecodes::Code code) {
  switch (code) {
    case Bytecodes::_invokedynamic:
    case Bytecodes::_invokevirtual:
    case Bytecodes::_invokeinterface:
    case Bytecodes::_invokespecial:
    case Bytecodes::_invokestatic:
      return false;
    default:
      return true;
    }
  return true;
}

GrowableArray<ScopeValue*>* CodeInstaller::record_virtual_objects(JVMCIObject debug_info, JVMCI_TRAPS) {
  JVMCIObjectArray virtualObjects = jvmci_env()->get_DebugInfo_virtualObjectMapping(debug_info);
  if (virtualObjects.is_null()) {
    return NULL;
  }
  GrowableArray<ScopeValue*>* objects = new GrowableArray<ScopeValue*>(JVMCIENV->get_length(virtualObjects), JVMCIENV->get_length(virtualObjects), NULL);
  // Create the unique ObjectValues
  for (int i = 0; i < JVMCIENV->get_length(virtualObjects); i++) {
    // HandleMark hm(THREAD);
    JVMCIObject value = JVMCIENV->get_object_at(virtualObjects, i);
    int id = jvmci_env()->get_VirtualObject_id(value);
    JVMCIObject type = jvmci_env()->get_VirtualObject_type(value);
    bool is_auto_box = jvmci_env()->get_VirtualObject_isAutoBox(value);
    Klass* klass = jvmci_env()->asKlass(type);
    oop javaMirror = klass->java_mirror();
    ScopeValue *klass_sv = new ConstantOopWriteValue(JNIHandles::make_local(Thread::current(), javaMirror));
    ObjectValue* sv = is_auto_box ? new AutoBoxObjectValue(id, klass_sv) : new ObjectValue(id, klass_sv);
    if (id < 0 || id >= objects->length()) {
      JVMCI_ERROR_NULL("virtual object id %d out of bounds", id);
    }
    if (objects->at(id) != NULL) {
      JVMCI_ERROR_NULL("duplicate virtual object id %d", id);
    }
    objects->at_put(id, sv);
  }
  // All the values which could be referenced by the VirtualObjects
  // exist, so now describe all the VirtualObjects themselves.
  for (int i = 0; i < JVMCIENV->get_length(virtualObjects); i++) {
    // HandleMark hm(THREAD);
    JVMCIObject value = JVMCIENV->get_object_at(virtualObjects, i);
    int id = jvmci_env()->get_VirtualObject_id(value);
    record_object_value(objects->at(id)->as_ObjectValue(), value, objects, JVMCI_CHECK_NULL);
  }
  _debug_recorder->dump_object_pool(objects);
  return objects;
}

void CodeInstaller::record_scope(jint pc_offset, JVMCIObject debug_info, ScopeMode scope_mode, bool is_mh_invoke, bool return_oop, JVMCI_TRAPS) {
  JVMCIObject position = jvmci_env()->get_DebugInfo_bytecodePosition(debug_info);
  if (position.is_null()) {
    // Stubs do not record scope info, just oop maps
    return;
  }

  GrowableArray<ScopeValue*>* objectMapping;
  if (scope_mode == CodeInstaller::FullFrame) {
    objectMapping = record_virtual_objects(debug_info, JVMCI_CHECK);
  } else {
    objectMapping = NULL;
  }
  record_scope(pc_offset, position, scope_mode, objectMapping, is_mh_invoke, return_oop, JVMCI_CHECK);
}

int CodeInstaller::map_jvmci_bci(int bci) {
  if (bci < 0) {
    if (bci == jvmci_env()->get_BytecodeFrame_BEFORE_BCI()) {
      return BeforeBci;
    } else if (bci == jvmci_env()->get_BytecodeFrame_AFTER_BCI()) {
      return AfterBci;
    } else if (bci == jvmci_env()->get_BytecodeFrame_UNWIND_BCI()) {
      return UnwindBci;
    } else if (bci == jvmci_env()->get_BytecodeFrame_AFTER_EXCEPTION_BCI()) {
      return AfterExceptionBci;
    } else if (bci == jvmci_env()->get_BytecodeFrame_UNKNOWN_BCI()) {
      return UnknownBci;
    } else if (bci == jvmci_env()->get_BytecodeFrame_INVALID_FRAMESTATE_BCI()) {
      return InvalidFrameStateBci;
    }
    ShouldNotReachHere();
  }
  return bci;
}

void CodeInstaller::record_scope(jint pc_offset, JVMCIObject position, ScopeMode scope_mode, GrowableArray<ScopeValue*>* objects, bool is_mh_invoke, bool return_oop, JVMCI_TRAPS) {
  JVMCIObject frame;
  if (scope_mode == CodeInstaller::FullFrame) {
    if (!jvmci_env()->isa_BytecodeFrame(position)) {
      JVMCI_ERROR("Full frame expected for debug info at %i", pc_offset);
    }
    frame = position;
  }
  JVMCIObject caller_frame = jvmci_env()->get_BytecodePosition_caller(position);
  if (caller_frame.is_non_null()) {
    record_scope(pc_offset, caller_frame, scope_mode, objects, is_mh_invoke, return_oop, JVMCI_CHECK);
  }

  JVMCIObject hotspot_method = jvmci_env()->get_BytecodePosition_method(position);
  Thread* thread = Thread::current();
  methodHandle method(thread, jvmci_env()->asMethod(hotspot_method));
  jint bci = map_jvmci_bci(jvmci_env()->get_BytecodePosition_bci(position));
  if (bci == jvmci_env()->get_BytecodeFrame_BEFORE_BCI()) {
    bci = SynchronizationEntryBCI;
  }

  JVMCI_event_2("Recording scope pc_offset=%d bci=%d method=%s", pc_offset, bci, method->name_and_sig_as_C_string());

  bool reexecute = false;
  if (frame.is_non_null()) {
    if (bci < 0){
       reexecute = false;
    } else {
      Bytecodes::Code code = Bytecodes::java_code_at(method(), method->bcp_from(bci));
      reexecute = bytecode_should_reexecute(code);
      if (frame.is_non_null()) {
        reexecute = (jvmci_env()->get_BytecodeFrame_duringCall(frame) == JNI_FALSE);
      }
    }
  }

  DebugToken* locals_token = NULL;
  DebugToken* expressions_token = NULL;
  DebugToken* monitors_token = NULL;
  bool throw_exception = false;

  if (frame.is_non_null()) {
    jint local_count = jvmci_env()->get_BytecodeFrame_numLocals(frame);
    jint expression_count = jvmci_env()->get_BytecodeFrame_numStack(frame);
    jint monitor_count = jvmci_env()->get_BytecodeFrame_numLocks(frame);
    JVMCIObjectArray values = jvmci_env()->get_BytecodeFrame_values(frame);
    JVMCIObjectArray slotKinds = jvmci_env()->get_BytecodeFrame_slotKinds(frame);

    if (values.is_null() || slotKinds.is_null()) {
      JVMCI_THROW(NullPointerException);
    }
    if (local_count + expression_count + monitor_count != JVMCIENV->get_length(values)) {
      JVMCI_ERROR("unexpected values length %d in scope (%d locals, %d expressions, %d monitors)", JVMCIENV->get_length(values), local_count, expression_count, monitor_count);
    }
    if (local_count + expression_count != JVMCIENV->get_length(slotKinds)) {
      JVMCI_ERROR("unexpected slotKinds length %d in scope (%d locals, %d expressions)", JVMCIENV->get_length(slotKinds), local_count, expression_count);
    }

    GrowableArray<ScopeValue*>* locals = local_count > 0 ? new GrowableArray<ScopeValue*> (local_count) : NULL;
    GrowableArray<ScopeValue*>* expressions = expression_count > 0 ? new GrowableArray<ScopeValue*> (expression_count) : NULL;
    GrowableArray<MonitorValue*>* monitors = monitor_count > 0 ? new GrowableArray<MonitorValue*> (monitor_count) : NULL;

    JVMCI_event_2("Scope at bci %d with %d values", bci, JVMCIENV->get_length(values));
    JVMCI_event_2("%d locals %d expressions, %d monitors", local_count, expression_count, monitor_count);

    for (jint i = 0; i < JVMCIENV->get_length(values); i++) {
      // HandleMark hm(THREAD);
      ScopeValue* second = NULL;
      JVMCIObject value = JVMCIENV->get_object_at(values, i);
      if (i < local_count) {
        BasicType type = jvmci_env()->kindToBasicType(JVMCIENV->get_object_at(slotKinds, i), JVMCI_CHECK);
        ScopeValue* first = get_scope_value(value, type, objects, second, JVMCI_CHECK);
        if (second != NULL) {
          locals->append(second);
        }
        locals->append(first);
      } else if (i < local_count + expression_count) {
        BasicType type = jvmci_env()->kindToBasicType(JVMCIENV->get_object_at(slotKinds, i), JVMCI_CHECK);
        ScopeValue* first = get_scope_value(value, type, objects, second, JVMCI_CHECK);
        if (second != NULL) {
          expressions->append(second);
        }
        expressions->append(first);
      } else {
        MonitorValue *monitor = get_monitor_value(value, objects, JVMCI_CHECK);
        monitors->append(monitor);
      }
      if (second != NULL) {
        i++;
        if (i >= JVMCIENV->get_length(values) || !JVMCIENV->equals(JVMCIENV->get_object_at(values, i), jvmci_env()->get_Value_ILLEGAL())) {
          JVMCI_ERROR("double-slot value not followed by Value.ILLEGAL");
        }
      }
    }

    locals_token = _debug_recorder->create_scope_values(locals);
    expressions_token = _debug_recorder->create_scope_values(expressions);
    monitors_token = _debug_recorder->create_monitor_values(monitors);

    throw_exception = jvmci_env()->get_BytecodeFrame_rethrowException(frame) == JNI_TRUE;
  }

<<<<<<< HEAD
  _debug_recorder->describe_scope(pc_offset, method, NULL, bci, reexecute, throw_exception, is_mh_invoke, false, return_oop,
=======
  // has_ea_local_in_scope and arg_escape should be added to JVMCI
  const bool has_ea_local_in_scope = false;
  const bool arg_escape            = false;
  _debug_recorder->describe_scope(pc_offset, method, NULL, bci, reexecute, throw_exception, is_mh_invoke, return_oop,
                                  has_ea_local_in_scope, arg_escape,
>>>>>>> 3a792d53
                                  locals_token, expressions_token, monitors_token);
}

void CodeInstaller::site_Safepoint(CodeBuffer& buffer, jint pc_offset, JVMCIObject site, JVMCI_TRAPS) {
  JVMCIObject debug_info = jvmci_env()->get_site_Infopoint_debugInfo(site);
  if (debug_info.is_null()) {
    JVMCI_ERROR("debug info expected at safepoint at %i", pc_offset);
  }

  // address instruction = _instructions->start() + pc_offset;
  // jint next_pc_offset = Assembler::locate_next_instruction(instruction) - _instructions->start();
  OopMap *map = create_oop_map(debug_info, JVMCI_CHECK);
  _debug_recorder->add_safepoint(pc_offset, map);
  record_scope(pc_offset, debug_info, CodeInstaller::FullFrame, JVMCI_CHECK);
  _debug_recorder->end_safepoint(pc_offset);
}

void CodeInstaller::site_Infopoint(CodeBuffer& buffer, jint pc_offset, JVMCIObject site, JVMCI_TRAPS) {
  JVMCIObject debug_info = jvmci_env()->get_site_Infopoint_debugInfo(site);
  if (debug_info.is_null()) {
    JVMCI_ERROR("debug info expected at infopoint at %i", pc_offset);
  }

  // We'd like to check that pc_offset is greater than the
  // last pc recorded with _debug_recorder (raising an exception if not)
  // but DebugInformationRecorder doesn't have sufficient public API.

  _debug_recorder->add_non_safepoint(pc_offset);
  record_scope(pc_offset, debug_info, CodeInstaller::BytecodePosition, JVMCI_CHECK);
  _debug_recorder->end_non_safepoint(pc_offset);
}

void CodeInstaller::site_Call(CodeBuffer& buffer, jint pc_offset, JVMCIObject site, JVMCI_TRAPS) {
  JVMCIObject target = jvmci_env()->get_site_Call_target(site);
  JVMCIObject hotspot_method; // JavaMethod
  JVMCIObject foreign_call;

  if (jvmci_env()->isa_HotSpotForeignCallTarget(target)) {
    foreign_call = target;
  } else {
    hotspot_method = target;
  }

  JVMCIObject debug_info = jvmci_env()->get_site_Infopoint_debugInfo(site);

  assert(hotspot_method.is_non_null() ^ foreign_call.is_non_null(), "Call site needs exactly one type");

  NativeInstruction* inst = nativeInstruction_at(_instructions->start() + pc_offset);
  jint next_pc_offset = CodeInstaller::pd_next_offset(inst, pc_offset, hotspot_method, JVMCI_CHECK);

  if (debug_info.is_non_null()) {
    OopMap *map = create_oop_map(debug_info, JVMCI_CHECK);
    _debug_recorder->add_safepoint(next_pc_offset, map);

    if (hotspot_method.is_non_null()) {
      Method *method = jvmci_env()->asMethod(hotspot_method);
      vmIntrinsics::ID iid = method->intrinsic_id();
      bool is_mh_invoke = false;
      if (jvmci_env()->get_site_Call_direct(site)) {
        is_mh_invoke = !method->is_static() && (iid == vmIntrinsics::_compiledLambdaForm ||
                (MethodHandles::is_signature_polymorphic(iid) && MethodHandles::is_signature_polymorphic_intrinsic(iid)));
      }
      bool return_oop = method->is_returning_oop();
      record_scope(next_pc_offset, debug_info, CodeInstaller::FullFrame, is_mh_invoke, return_oop, JVMCI_CHECK);
    } else {
      record_scope(next_pc_offset, debug_info, CodeInstaller::FullFrame, JVMCI_CHECK);
    }
  }

  if (foreign_call.is_non_null()) {
    jlong foreign_call_destination = jvmci_env()->get_HotSpotForeignCallTarget_address(foreign_call);
    if (_immutable_pic_compilation) {
      // Use fake short distance during PIC compilation.
      foreign_call_destination = (jlong)(_instructions->start() + pc_offset);
    }
    CodeInstaller::pd_relocate_ForeignCall(inst, foreign_call_destination, JVMCI_CHECK);
  } else { // method != NULL
    if (debug_info.is_null()) {
      JVMCI_ERROR("debug info expected at call at %i", pc_offset);
    }

    JVMCI_event_3("method call");
    CodeInstaller::pd_relocate_JavaMethod(buffer, hotspot_method, pc_offset, JVMCI_CHECK);
    if (_next_call_type == INVOKESTATIC || _next_call_type == INVOKESPECIAL) {
      // Need a static call stub for transitions from compiled to interpreted.
      CompiledStaticCall::emit_to_interp_stub(buffer, _instructions->start() + pc_offset);
    }
#if INCLUDE_AOT
    // Trampoline to far aot code.
    CompiledStaticCall::emit_to_aot_stub(buffer, _instructions->start() + pc_offset);
#endif
  }

  _next_call_type = INVOKE_INVALID;

  if (debug_info.is_non_null()) {
    _debug_recorder->end_safepoint(next_pc_offset);
  }
}

void CodeInstaller::site_DataPatch(CodeBuffer& buffer, jint pc_offset, JVMCIObject site, JVMCI_TRAPS) {
  JVMCIObject reference = jvmci_env()->get_site_DataPatch_reference(site);
  if (reference.is_null()) {
    JVMCI_THROW(NullPointerException);
  } else if (jvmci_env()->isa_site_ConstantReference(reference)) {
    JVMCIObject constant = jvmci_env()->get_site_ConstantReference_constant(reference);
    if (constant.is_null()) {
      JVMCI_THROW(NullPointerException);
    } else if (jvmci_env()->isa_DirectHotSpotObjectConstantImpl(constant)) {
      if (!JVMCIENV->is_hotspot()) {
        JVMCIObject string = JVMCIENV->call_HotSpotJVMCIRuntime_callToString(constant, JVMCI_CHECK);
        const char* to_string = JVMCIENV->as_utf8_string(string);
        JVMCI_THROW_MSG(IllegalArgumentException, err_msg("Direct object constant reached the backend: %s", to_string));
      }
      if (!_immutable_pic_compilation) {
        // Do not patch during PIC compilation.
        pd_patch_OopConstant(pc_offset, constant, JVMCI_CHECK);
      }
    } else if (jvmci_env()->isa_IndirectHotSpotObjectConstantImpl(constant)) {
      if (!_immutable_pic_compilation) {
        // Do not patch during PIC compilation.
        pd_patch_OopConstant(pc_offset, constant, JVMCI_CHECK);
      }
    } else if (jvmci_env()->isa_HotSpotMetaspaceConstantImpl(constant)) {
      if (!_immutable_pic_compilation) {
        pd_patch_MetaspaceConstant(pc_offset, constant, JVMCI_CHECK);
      }
#if INCLUDE_AOT
    } else if (jvmci_env()->isa_HotSpotSentinelConstant(constant)) {
      if (!_immutable_pic_compilation) {
        JVMCI_ERROR("sentinel constant not supported for normal compiles: %s", jvmci_env()->klass_name(constant));
      }
#endif
    } else {
      JVMCI_ERROR("unknown constant type in data patch: %s", jvmci_env()->klass_name(constant));
    }
  } else if (jvmci_env()->isa_site_DataSectionReference(reference)) {
    int data_offset = jvmci_env()->get_site_DataSectionReference_offset(reference);
    if (0 <= data_offset && data_offset < _constants_size) {
      pd_patch_DataSectionReference(pc_offset, data_offset, JVMCI_CHECK);
    } else {
      JVMCI_ERROR("data offset 0x%X points outside data section (size 0x%X)", data_offset, _constants_size);
    }
  } else {
    JVMCI_ERROR("unknown data patch type: %s", jvmci_env()->klass_name(reference));
  }
}

void CodeInstaller::site_Mark(CodeBuffer& buffer, jint pc_offset, JVMCIObject site, JVMCI_TRAPS) {
  JVMCIObject id_obj = jvmci_env()->get_site_Mark_id(site);

  if (id_obj.is_non_null()) {
    if (!jvmci_env()->is_boxing_object(T_INT, id_obj)) {
      JVMCI_ERROR("expected Integer id, got %s", jvmci_env()->klass_name(id_obj));
    }
    jint id = jvmci_env()->get_boxed_value(T_INT, id_obj).i;

    address pc = _instructions->start() + pc_offset;

    switch (id) {
      case UNVERIFIED_ENTRY:
        _offsets.set_value(CodeOffsets::Entry, pc_offset);
        break;
      case VERIFIED_ENTRY:
        _offsets.set_value(CodeOffsets::Verified_Entry, pc_offset);
        break;
      case OSR_ENTRY:
        _offsets.set_value(CodeOffsets::OSR_Entry, pc_offset);
        break;
      case EXCEPTION_HANDLER_ENTRY:
        _offsets.set_value(CodeOffsets::Exceptions, pc_offset);
        break;
      case DEOPT_HANDLER_ENTRY:
        _offsets.set_value(CodeOffsets::Deopt, pc_offset);
        break;
      case DEOPT_MH_HANDLER_ENTRY:
        _offsets.set_value(CodeOffsets::DeoptMH, pc_offset);
        break;
      case FRAME_COMPLETE:
        _offsets.set_value(CodeOffsets::Frame_Complete, pc_offset);
        break;
      case INVOKEVIRTUAL:
      case INVOKEINTERFACE:
      case INLINE_INVOKE:
      case INVOKESTATIC:
      case INVOKESPECIAL:
        _next_call_type = (MarkId) id;
        _invoke_mark_pc = pc;
        break;
      case POLL_NEAR:
      case POLL_FAR:
      case POLL_RETURN_NEAR:
      case POLL_RETURN_FAR:
        pd_relocate_poll(pc, id, JVMCI_CHECK);
        break;
      case CARD_TABLE_SHIFT:
      case CARD_TABLE_ADDRESS:
      case HEAP_TOP_ADDRESS:
      case HEAP_END_ADDRESS:
      case NARROW_KLASS_BASE_ADDRESS:
      case NARROW_OOP_BASE_ADDRESS:
      case CRC_TABLE_ADDRESS:
      case LOG_OF_HEAP_REGION_GRAIN_BYTES:
      case INLINE_CONTIGUOUS_ALLOCATION_SUPPORTED:
      case VERIFY_OOPS:
      case VERIFY_OOP_BITS:
      case VERIFY_OOP_MASK:
      case VERIFY_OOP_COUNT_ADDRESS:
        break;
      default:
        JVMCI_ERROR("invalid mark id: %d", id);
        break;
    }
  }
}<|MERGE_RESOLUTION|>--- conflicted
+++ resolved
@@ -1188,15 +1188,12 @@
     throw_exception = jvmci_env()->get_BytecodeFrame_rethrowException(frame) == JNI_TRUE;
   }
 
-<<<<<<< HEAD
-  _debug_recorder->describe_scope(pc_offset, method, NULL, bci, reexecute, throw_exception, is_mh_invoke, false, return_oop,
-=======
   // has_ea_local_in_scope and arg_escape should be added to JVMCI
+  const bool is_opt_native         = false;
   const bool has_ea_local_in_scope = false;
   const bool arg_escape            = false;
-  _debug_recorder->describe_scope(pc_offset, method, NULL, bci, reexecute, throw_exception, is_mh_invoke, return_oop,
+  _debug_recorder->describe_scope(pc_offset, method, NULL, bci, reexecute, throw_exception, is_mh_invoke, is_opt_native, return_oop,
                                   has_ea_local_in_scope, arg_escape,
->>>>>>> 3a792d53
                                   locals_token, expressions_token, monitors_token);
 }
 
