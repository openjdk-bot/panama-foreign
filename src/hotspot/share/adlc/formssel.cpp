/*
 * Copyright (c) 1998, 2016, Oracle and/or its affiliates. All rights reserved.
 * DO NOT ALTER OR REMOVE COPYRIGHT NOTICES OR THIS FILE HEADER.
 *
 * This code is free software; you can redistribute it and/or modify it
 * under the terms of the GNU General Public License version 2 only, as
 * published by the Free Software Foundation.
 *
 * This code is distributed in the hope that it will be useful, but WITHOUT
 * ANY WARRANTY; without even the implied warranty of MERCHANTABILITY or
 * FITNESS FOR A PARTICULAR PURPOSE.  See the GNU General Public License
 * version 2 for more details (a copy is included in the LICENSE file that
 * accompanied this code).
 *
 * You should have received a copy of the GNU General Public License version
 * 2 along with this work; if not, write to the Free Software Foundation,
 * Inc., 51 Franklin St, Fifth Floor, Boston, MA 02110-1301 USA.
 *
 * Please contact Oracle, 500 Oracle Parkway, Redwood Shores, CA 94065 USA
 * or visit www.oracle.com if you need additional information or have any
 * questions.
 *
 */

// FORMS.CPP - Definitions for ADL Parser Forms Classes
#include "adlc.hpp"

//==============================Instructions===================================
//------------------------------InstructForm-----------------------------------
InstructForm::InstructForm(const char *id, bool ideal_only)
  : _ident(id), _ideal_only(ideal_only),
    _localNames(cmpstr, hashstr, Form::arena),
    _effects(cmpstr, hashstr, Form::arena),
    _is_mach_constant(false),
    _needs_constant_base(false),
    _has_call(false)
{
      _ftype = Form::INS;

      _matrule              = NULL;
      _insencode            = NULL;
      _constant             = NULL;
      _is_postalloc_expand  = false;
      _opcode               = NULL;
      _size                 = NULL;
      _attribs              = NULL;
      _predicate            = NULL;
      _exprule              = NULL;
      _rewrule              = NULL;
      _format               = NULL;
      _peephole             = NULL;
      _ins_pipe             = NULL;
      _uniq_idx             = NULL;
      _num_uniq             = 0;
      _cisc_spill_operand   = Not_cisc_spillable;// Which operand may cisc-spill
      _cisc_spill_alternate = NULL;            // possible cisc replacement
      _cisc_reg_mask_name   = NULL;
      _is_cisc_alternate    = false;
      _is_short_branch      = false;
      _short_branch_form    = NULL;
      _alignment            = 1;
}

InstructForm::InstructForm(const char *id, InstructForm *instr, MatchRule *rule)
  : _ident(id), _ideal_only(false),
    _localNames(instr->_localNames),
    _effects(instr->_effects),
    _is_mach_constant(false),
    _needs_constant_base(false),
    _has_call(false)
{
      _ftype = Form::INS;

      _matrule               = rule;
      _insencode             = instr->_insencode;
      _constant              = instr->_constant;
      _is_postalloc_expand   = instr->_is_postalloc_expand;
      _opcode                = instr->_opcode;
      _size                  = instr->_size;
      _attribs               = instr->_attribs;
      _predicate             = instr->_predicate;
      _exprule               = instr->_exprule;
      _rewrule               = instr->_rewrule;
      _format                = instr->_format;
      _peephole              = instr->_peephole;
      _ins_pipe              = instr->_ins_pipe;
      _uniq_idx              = instr->_uniq_idx;
      _num_uniq              = instr->_num_uniq;
      _cisc_spill_operand    = Not_cisc_spillable; // Which operand may cisc-spill
      _cisc_spill_alternate  = NULL;               // possible cisc replacement
      _cisc_reg_mask_name    = NULL;
      _is_cisc_alternate     = false;
      _is_short_branch       = false;
      _short_branch_form     = NULL;
      _alignment             = 1;
     // Copy parameters
     const char *name;
     instr->_parameters.reset();
     for (; (name = instr->_parameters.iter()) != NULL;)
       _parameters.addName(name);
}

InstructForm::~InstructForm() {
}

InstructForm *InstructForm::is_instruction() const {
  return (InstructForm*)this;
}

bool InstructForm::ideal_only() const {
  return _ideal_only;
}

bool InstructForm::sets_result() const {
  return (_matrule != NULL && _matrule->sets_result());
}

bool InstructForm::needs_projections() {
  _components.reset();
  for( Component *comp; (comp = _components.iter()) != NULL; ) {
    if (comp->isa(Component::KILL)) {
      return true;
    }
  }
  return false;
}


bool InstructForm::has_temps() {
  if (_matrule) {
    // Examine each component to see if it is a TEMP
    _components.reset();
    // Skip the first component, if already handled as (SET dst (...))
    Component *comp = NULL;
    if (sets_result())  comp = _components.iter();
    while ((comp = _components.iter()) != NULL) {
      if (comp->isa(Component::TEMP)) {
        return true;
      }
    }
  }

  return false;
}

uint InstructForm::num_defs_or_kills() {
  uint   defs_or_kills = 0;

  _components.reset();
  for( Component *comp; (comp = _components.iter()) != NULL; ) {
    if( comp->isa(Component::DEF) || comp->isa(Component::KILL) ) {
      ++defs_or_kills;
    }
  }

  return  defs_or_kills;
}

// This instruction has an expand rule?
bool InstructForm::expands() const {
  return ( _exprule != NULL );
}

// This instruction has a late expand rule?
bool InstructForm::postalloc_expands() const {
  return _is_postalloc_expand;
}

// This instruction has a peephole rule?
Peephole *InstructForm::peepholes() const {
  return _peephole;
}

// This instruction has a peephole rule?
void InstructForm::append_peephole(Peephole *peephole) {
  if( _peephole == NULL ) {
    _peephole = peephole;
  } else {
    _peephole->append_peephole(peephole);
  }
}


// ideal opcode enumeration
const char *InstructForm::ideal_Opcode( FormDict &globalNames )  const {
  if( !_matrule ) return "Node"; // Something weird
  // Chain rules do not really have ideal Opcodes; use their source
  // operand ideal Opcode instead.
  if( is_simple_chain_rule(globalNames) ) {
    const char *src = _matrule->_rChild->_opType;
    OperandForm *src_op = globalNames[src]->is_operand();
    assert( src_op, "Not operand class of chain rule" );
    if( !src_op->_matrule ) return "Node";
    return src_op->_matrule->_opType;
  }
  // Operand chain rules do not really have ideal Opcodes
  if( _matrule->is_chain_rule(globalNames) )
    return "Node";
  return strcmp(_matrule->_opType,"Set")
    ? _matrule->_opType
    : _matrule->_rChild->_opType;
}

// Recursive check on all operands' match rules in my match rule
bool InstructForm::is_pinned(FormDict &globals) {
  if ( ! _matrule)  return false;

  int  index   = 0;
  if (_matrule->find_type("Goto",          index)) return true;
  if (_matrule->find_type("If",            index)) return true;
  if (_matrule->find_type("CountedLoopEnd",index)) return true;
  if (_matrule->find_type("Return",        index)) return true;
  if (_matrule->find_type("Rethrow",       index)) return true;
  if (_matrule->find_type("TailCall",      index)) return true;
  if (_matrule->find_type("TailJump",      index)) return true;
  if (_matrule->find_type("Halt",          index)) return true;
  if (_matrule->find_type("Jump",          index)) return true;

  return is_parm(globals);
}

// Recursive check on all operands' match rules in my match rule
bool InstructForm::is_projection(FormDict &globals) {
  if ( ! _matrule)  return false;

  int  index   = 0;
  if (_matrule->find_type("Goto",    index)) return true;
  if (_matrule->find_type("Return",  index)) return true;
  if (_matrule->find_type("Rethrow", index)) return true;
  if (_matrule->find_type("TailCall",index)) return true;
  if (_matrule->find_type("TailJump",index)) return true;
  if (_matrule->find_type("Halt",    index)) return true;

  return false;
}

// Recursive check on all operands' match rules in my match rule
bool InstructForm::is_parm(FormDict &globals) {
  if ( ! _matrule)  return false;

  int  index   = 0;
  if (_matrule->find_type("Parm",index)) return true;

  return false;
}

bool InstructForm::is_ideal_negD() const {
  return (_matrule && _matrule->_rChild && strcmp(_matrule->_rChild->_opType, "NegD") == 0);
}

// Return 'true' if this instruction matches an ideal 'Copy*' node
int InstructForm::is_ideal_copy() const {
  return _matrule ? _matrule->is_ideal_copy() : 0;
}

// Return 'true' if this instruction is too complex to rematerialize.
int InstructForm::is_expensive() const {
  // We can prove it is cheap if it has an empty encoding.
  // This helps with platform-specific nops like ThreadLocal and RoundFloat.
  if (is_empty_encoding())
    return 0;

  if (is_tls_instruction())
    return 1;

  if (_matrule == NULL)  return 0;

  return _matrule->is_expensive();
}

// Has an empty encoding if _size is a constant zero or there
// are no ins_encode tokens.
int InstructForm::is_empty_encoding() const {
  if (_insencode != NULL) {
    _insencode->reset();
    if (_insencode->encode_class_iter() == NULL) {
      return 1;
    }
  }
  if (_size != NULL && strcmp(_size, "0") == 0) {
    return 1;
  }
  return 0;
}

int InstructForm::is_tls_instruction() const {
  if (_ident != NULL &&
      ( ! strcmp( _ident,"tlsLoadP") ||
        ! strncmp(_ident,"tlsLoadP_",9)) ) {
    return 1;
  }

  if (_matrule != NULL && _insencode != NULL) {
    const char* opType = _matrule->_opType;
    if (strcmp(opType, "Set")==0)
      opType = _matrule->_rChild->_opType;
    if (strcmp(opType,"ThreadLocal")==0) {
      fprintf(stderr, "Warning: ThreadLocal instruction %s should be named 'tlsLoadP_*'\n",
              (_ident == NULL ? "NULL" : _ident));
      return 1;
    }
  }

  return 0;
}


// Return 'true' if this instruction matches an ideal 'If' node
bool InstructForm::is_ideal_if() const {
  if( _matrule == NULL ) return false;

  return _matrule->is_ideal_if();
}

// Return 'true' if this instruction matches an ideal 'FastLock' node
bool InstructForm::is_ideal_fastlock() const {
  if( _matrule == NULL ) return false;

  return _matrule->is_ideal_fastlock();
}

// Return 'true' if this instruction matches an ideal 'MemBarXXX' node
bool InstructForm::is_ideal_membar() const {
  if( _matrule == NULL ) return false;

  return _matrule->is_ideal_membar();
}

// Return 'true' if this instruction matches an ideal 'LoadPC' node
bool InstructForm::is_ideal_loadPC() const {
  if( _matrule == NULL ) return false;

  return _matrule->is_ideal_loadPC();
}

// Return 'true' if this instruction matches an ideal 'Box' node
bool InstructForm::is_ideal_box() const {
  if( _matrule == NULL ) return false;

  return _matrule->is_ideal_box();
}

// Return 'true' if this instruction matches an ideal 'Goto' node
bool InstructForm::is_ideal_goto() const {
  if( _matrule == NULL ) return false;

  return _matrule->is_ideal_goto();
}

// Return 'true' if this instruction matches an ideal 'Jump' node
bool InstructForm::is_ideal_jump() const {
  if( _matrule == NULL ) return false;

  return _matrule->is_ideal_jump();
}

// Return 'true' if instruction matches ideal 'If' | 'Goto' | 'CountedLoopEnd'
bool InstructForm::is_ideal_branch() const {
  if( _matrule == NULL ) return false;

  return _matrule->is_ideal_if() || _matrule->is_ideal_goto();
}


// Return 'true' if this instruction matches an ideal 'Return' node
bool InstructForm::is_ideal_return() const {
  if( _matrule == NULL ) return false;

  // Check MatchRule to see if the first entry is the ideal "Return" node
  int  index   = 0;
  if (_matrule->find_type("Return",index)) return true;
  if (_matrule->find_type("Rethrow",index)) return true;
  if (_matrule->find_type("TailCall",index)) return true;
  if (_matrule->find_type("TailJump",index)) return true;

  return false;
}

// Return 'true' if this instruction matches an ideal 'Halt' node
bool InstructForm::is_ideal_halt() const {
  int  index   = 0;
  return _matrule && _matrule->find_type("Halt",index);
}

// Return 'true' if this instruction matches an ideal 'SafePoint' node
bool InstructForm::is_ideal_safepoint() const {
  int  index   = 0;
  return _matrule && _matrule->find_type("SafePoint",index);
}

// Return 'true' if this instruction matches an ideal 'Nop' node
bool InstructForm::is_ideal_nop() const {
  return _ident && _ident[0] == 'N' && _ident[1] == 'o' && _ident[2] == 'p' && _ident[3] == '_';
}

bool InstructForm::is_ideal_control() const {
  if ( ! _matrule)  return false;

  return is_ideal_return() || is_ideal_branch() || _matrule->is_ideal_jump() || is_ideal_halt();
}

// Return 'true' if this instruction matches an ideal 'Call' node
Form::CallType InstructForm::is_ideal_call() const {
  if( _matrule == NULL ) return Form::invalid_type;

  // Check MatchRule to see if the first entry is the ideal "Call" node
  int  idx   = 0;
  if(_matrule->find_type("CallStaticJava",idx))   return Form::JAVA_STATIC;
  idx = 0;
  if(_matrule->find_type("Lock",idx))             return Form::JAVA_STATIC;
  idx = 0;
  if(_matrule->find_type("Unlock",idx))           return Form::JAVA_STATIC;
  idx = 0;
  if(_matrule->find_type("CallDynamicJava",idx))  return Form::JAVA_DYNAMIC;
  idx = 0;
  if(_matrule->find_type("CallRuntime",idx))      return Form::JAVA_RUNTIME;
  idx = 0;
  if(_matrule->find_type("CallLeaf",idx))         return Form::JAVA_LEAF;
  idx = 0;
  if(_matrule->find_type("CallLeafNoFP",idx))     return Form::JAVA_LEAF;
  idx = 0;

  return Form::invalid_type;
}

// Return 'true' if this instruction matches an ideal 'Load?' node
Form::DataType InstructForm::is_ideal_load() const {
  if( _matrule == NULL ) return Form::none;

  return  _matrule->is_ideal_load();
}

// Return 'true' if this instruction matches an ideal 'LoadKlass' node
bool InstructForm::skip_antidep_check() const {
  if( _matrule == NULL ) return false;

  return  _matrule->skip_antidep_check();
}

// Return 'true' if this instruction matches an ideal 'Load?' node
Form::DataType InstructForm::is_ideal_store() const {
  if( _matrule == NULL ) return Form::none;

  return  _matrule->is_ideal_store();
}

// Return 'true' if this instruction matches an ideal vector node
bool InstructForm::is_vector() const {
  if( _matrule == NULL ) return false;

  return _matrule->is_vector();
}


// Return the input register that must match the output register
// If this is not required, return 0
uint InstructForm::two_address(FormDict &globals) {
  uint  matching_input = 0;
  if(_components.count() == 0) return 0;

  _components.reset();
  Component *comp = _components.iter();
  // Check if there is a DEF
  if( comp->isa(Component::DEF) ) {
    // Check that this is a register
    const char  *def_type = comp->_type;
    const Form  *form     = globals[def_type];
    OperandForm *op       = form->is_operand();
    if( op ) {
      if( op->constrained_reg_class() != NULL &&
          op->interface_type(globals) == Form::register_interface ) {
        // Remember the local name for equality test later
        const char *def_name = comp->_name;
        // Check if a component has the same name and is a USE
        do {
          if( comp->isa(Component::USE) && strcmp(comp->_name,def_name)==0 ) {
            return operand_position_format(def_name);
          }
        } while( (comp = _components.iter()) != NULL);
      }
    }
  }

  return 0;
}


// when chaining a constant to an instruction, returns 'true' and sets opType
Form::DataType InstructForm::is_chain_of_constant(FormDict &globals) {
  const char *dummy  = NULL;
  const char *dummy2 = NULL;
  return is_chain_of_constant(globals, dummy, dummy2);
}
Form::DataType InstructForm::is_chain_of_constant(FormDict &globals,
                const char * &opTypeParam) {
  const char *result = NULL;

  return is_chain_of_constant(globals, opTypeParam, result);
}

Form::DataType InstructForm::is_chain_of_constant(FormDict &globals,
                const char * &opTypeParam, const char * &resultParam) {
  Form::DataType  data_type = Form::none;
  if ( ! _matrule)  return data_type;

  // !!!!!
  // The source of the chain rule is 'position = 1'
  uint         position = 1;
  const char  *result   = NULL;
  const char  *name     = NULL;
  const char  *opType   = NULL;
  // Here base_operand is looking for an ideal type to be returned (opType).
  if ( _matrule->is_chain_rule(globals)
       && _matrule->base_operand(position, globals, result, name, opType) ) {
    data_type = ideal_to_const_type(opType);

    // if it isn't an ideal constant type, just return
    if ( data_type == Form::none ) return data_type;

    // Ideal constant types also adjust the opType parameter.
    resultParam = result;
    opTypeParam = opType;
    return data_type;
  }

  return data_type;
}

// Check if a simple chain rule
bool InstructForm::is_simple_chain_rule(FormDict &globals) const {
  if( _matrule && _matrule->sets_result()
      && _matrule->_rChild->_lChild == NULL
      && globals[_matrule->_rChild->_opType]
      && globals[_matrule->_rChild->_opType]->is_opclass() ) {
    return true;
  }
  return false;
}

// check for structural rematerialization
bool InstructForm::rematerialize(FormDict &globals, RegisterForm *registers ) {
  bool   rematerialize = false;

  Form::DataType data_type = is_chain_of_constant(globals);
  if( data_type != Form::none )
    rematerialize = true;

  // Constants
  if( _components.count() == 1 && _components[0]->is(Component::USE_DEF) )
    rematerialize = true;

  // Pseudo-constants (values easily available to the runtime)
  if (is_empty_encoding() && is_tls_instruction())
    rematerialize = true;

  // 1-input, 1-output, such as copies or increments.
  if( _components.count() == 2 &&
      _components[0]->is(Component::DEF) &&
      _components[1]->isa(Component::USE) )
    rematerialize = true;

  // Check for an ideal 'Load?' and eliminate rematerialize option
  if ( is_ideal_load() != Form::none || // Ideal load?  Do not rematerialize
       is_ideal_copy() != Form::none || // Ideal copy?  Do not rematerialize
       is_expensive()  != Form::none) { // Expensive?   Do not rematerialize
    rematerialize = false;
  }

  // Always rematerialize the flags.  They are more expensive to save &
  // restore than to recompute (and possibly spill the compare's inputs).
  if( _components.count() >= 1 ) {
    Component *c = _components[0];
    const Form *form = globals[c->_type];
    OperandForm *opform = form->is_operand();
    if( opform ) {
      // Avoid the special stack_slots register classes
      const char *rc_name = opform->constrained_reg_class();
      if( rc_name ) {
        if( strcmp(rc_name,"stack_slots") ) {
          // Check for ideal_type of RegFlags
          const char *type = opform->ideal_type( globals, registers );
          if( (type != NULL) && !strcmp(type, "RegFlags") )
            rematerialize = true;
        } else
          rematerialize = false; // Do not rematerialize things target stk
      }
    }
  }

  return rematerialize;
}

// loads from memory, so must check for anti-dependence
bool InstructForm::needs_anti_dependence_check(FormDict &globals) const {
  if ( skip_antidep_check() ) return false;

  // Machine independent loads must be checked for anti-dependences
  if( is_ideal_load() != Form::none )  return true;

  // !!!!! !!!!! !!!!!
  // TEMPORARY
  // if( is_simple_chain_rule(globals) )  return false;

  // String.(compareTo/equals/indexOf) and Arrays.equals use many memorys edges,
  // but writes none
  if( _matrule && _matrule->_rChild &&
      ( strcmp(_matrule->_rChild->_opType,"StrComp"    )==0 ||
        strcmp(_matrule->_rChild->_opType,"StrEquals"  )==0 ||
        strcmp(_matrule->_rChild->_opType,"StrIndexOf" )==0 ||
        strcmp(_matrule->_rChild->_opType,"StrIndexOfChar" )==0 ||
        strcmp(_matrule->_rChild->_opType,"HasNegatives" )==0 ||
        strcmp(_matrule->_rChild->_opType,"AryEq"      )==0 ))
    return true;

  // Check if instruction has a USE of a memory operand class, but no defs
  bool USE_of_memory  = false;
  bool DEF_of_memory  = false;
  Component     *comp = NULL;
  ComponentList &components = (ComponentList &)_components;

  components.reset();
  while( (comp = components.iter()) != NULL ) {
    const Form  *form = globals[comp->_type];
    if( !form ) continue;
    OpClassForm *op   = form->is_opclass();
    if( !op ) continue;
    if( form->interface_type(globals) == Form::memory_interface ) {
      if( comp->isa(Component::USE) ) USE_of_memory = true;
      if( comp->isa(Component::DEF) ) {
        OperandForm *oper = form->is_operand();
        if( oper && oper->is_user_name_for_sReg() ) {
          // Stack slots are unaliased memory handled by allocator
          oper = oper;  // debug stopping point !!!!!
        } else {
          DEF_of_memory = true;
        }
      }
    }
  }
  return (USE_of_memory && !DEF_of_memory);
}


bool InstructForm::is_wide_memory_kill(FormDict &globals) const {
  if( _matrule == NULL ) return false;
  if( !_matrule->_opType ) return false;

  if( strcmp(_matrule->_opType,"MemBarRelease") == 0 ) return true;
  if( strcmp(_matrule->_opType,"MemBarAcquire") == 0 ) return true;
  if( strcmp(_matrule->_opType,"MemBarReleaseLock") == 0 ) return true;
  if( strcmp(_matrule->_opType,"MemBarAcquireLock") == 0 ) return true;
  if( strcmp(_matrule->_opType,"MemBarStoreStore") == 0 ) return true;
  if( strcmp(_matrule->_opType,"MemBarVolatile") == 0 ) return true;
  if( strcmp(_matrule->_opType,"StoreFence") == 0 ) return true;
  if( strcmp(_matrule->_opType,"LoadFence") == 0 ) return true;

  return false;
}

int InstructForm::memory_operand(FormDict &globals) const {
  // Machine independent loads must be checked for anti-dependences
  // Check if instruction has a USE of a memory operand class, or a def.
  int USE_of_memory  = 0;
  int DEF_of_memory  = 0;
  const char*    last_memory_DEF = NULL; // to test DEF/USE pairing in asserts
  const char*    last_memory_USE = NULL;
  Component     *unique          = NULL;
  Component     *comp            = NULL;
  ComponentList &components      = (ComponentList &)_components;

  components.reset();
  while( (comp = components.iter()) != NULL ) {
    const Form  *form = globals[comp->_type];
    if( !form ) continue;
    OpClassForm *op   = form->is_opclass();
    if( !op ) continue;
    if( op->stack_slots_only(globals) )  continue;
    if( form->interface_type(globals) == Form::memory_interface ) {
      if( comp->isa(Component::DEF) ) {
        last_memory_DEF = comp->_name;
        DEF_of_memory++;
        unique = comp;
      } else if( comp->isa(Component::USE) ) {
        if( last_memory_DEF != NULL ) {
          assert(0 == strcmp(last_memory_DEF, comp->_name), "every memory DEF is followed by a USE of the same name");
          last_memory_DEF = NULL;
        }
        // Handles same memory being used multiple times in the case of BMI1 instructions.
        if (last_memory_USE != NULL) {
          if (strcmp(comp->_name, last_memory_USE) != 0) {
            USE_of_memory++;
          }
        } else {
          USE_of_memory++;
        }
        last_memory_USE = comp->_name;

        if (DEF_of_memory == 0)  // defs take precedence
          unique = comp;
      } else {
        assert(last_memory_DEF == NULL, "unpaired memory DEF");
      }
    }
  }
  assert(last_memory_DEF == NULL, "unpaired memory DEF");
  assert(USE_of_memory >= DEF_of_memory, "unpaired memory DEF");
  USE_of_memory -= DEF_of_memory;   // treat paired DEF/USE as one occurrence
  if( (USE_of_memory + DEF_of_memory) > 0 ) {
    if( is_simple_chain_rule(globals) ) {
      //fprintf(stderr, "Warning: chain rule is not really a memory user.\n");
      //((InstructForm*)this)->dump();
      // Preceding code prints nothing on sparc and these insns on intel:
      // leaP8 leaP32 leaPIdxOff leaPIdxScale leaPIdxScaleOff leaP8 leaP32
      // leaPIdxOff leaPIdxScale leaPIdxScaleOff
      return NO_MEMORY_OPERAND;
    }

    if( DEF_of_memory == 1 ) {
      assert(unique != NULL, "");
      if( USE_of_memory == 0 ) {
        // unique def, no uses
      } else {
        // // unique def, some uses
        // // must return bottom unless all uses match def
        // unique = NULL;
#ifdef S390
        // This case is important for move instructions on s390x.
        // On other platforms (e.g. x86), all uses always match the def.
        unique = NULL;
#endif
      }
    } else if( DEF_of_memory > 0 ) {
      // multiple defs, don't care about uses
      unique = NULL;
    } else if( USE_of_memory == 1) {
      // unique use, no defs
      assert(unique != NULL, "");
    } else if( USE_of_memory > 0 ) {
      // multiple uses, no defs
      unique = NULL;
    } else {
      assert(false, "bad case analysis");
    }
    // process the unique DEF or USE, if there is one
    if( unique == NULL ) {
      return MANY_MEMORY_OPERANDS;
    } else {
      int pos = components.operand_position(unique->_name);
      if( unique->isa(Component::DEF) ) {
        pos += 1;                // get corresponding USE from DEF
      }
      assert(pos >= 1, "I was just looking at it!");
      return pos;
    }
  }

  // missed the memory op??
  if( true ) {  // %%% should not be necessary
    if( is_ideal_store() != Form::none ) {
      fprintf(stderr, "Warning: cannot find memory opnd in instr.\n");
      ((InstructForm*)this)->dump();
      // pretend it has multiple defs and uses
      return MANY_MEMORY_OPERANDS;
    }
    if( is_ideal_load()  != Form::none ) {
      fprintf(stderr, "Warning: cannot find memory opnd in instr.\n");
      ((InstructForm*)this)->dump();
      // pretend it has multiple uses and no defs
      return MANY_MEMORY_OPERANDS;
    }
  }

  return NO_MEMORY_OPERAND;
}


// This instruction captures the machine-independent bottom_type
// Expected use is for pointer vs oop determination for LoadP
bool InstructForm::captures_bottom_type(FormDict &globals) const {
  if (_matrule && _matrule->_rChild &&
      (!strcmp(_matrule->_rChild->_opType,"CastPP")       ||  // new result type
       !strcmp(_matrule->_rChild->_opType,"CastX2P")      ||  // new result type
       !strcmp(_matrule->_rChild->_opType,"DecodeN")      ||
       !strcmp(_matrule->_rChild->_opType,"EncodeP")      ||
       !strcmp(_matrule->_rChild->_opType,"DecodeNKlass") ||
       !strcmp(_matrule->_rChild->_opType,"EncodePKlass") ||
       !strcmp(_matrule->_rChild->_opType,"LoadN")        ||
       !strcmp(_matrule->_rChild->_opType,"LoadNKlass")   ||
       !strcmp(_matrule->_rChild->_opType,"CreateEx")     ||  // type of exception
       !strcmp(_matrule->_rChild->_opType,"CheckCastPP")  ||
       !strcmp(_matrule->_rChild->_opType,"GetAndSetP")   ||
       !strcmp(_matrule->_rChild->_opType,"GetAndSetN")   ||
       !strcmp(_matrule->_rChild->_opType,"CompareAndExchangeP") ||
       !strcmp(_matrule->_rChild->_opType,"CompareAndExchangeN")))  return true;
  else if ( is_ideal_load() == Form::idealP )                return true;
  else if ( is_ideal_store() != Form::none  )                return true;

  if (needs_base_oop_edge(globals)) return true;

  if (is_vector()) return true;
  if (is_mach_constant()) return true;

  return  false;
}


// Access instr_cost attribute or return NULL.
const char* InstructForm::cost() {
  for (Attribute* cur = _attribs; cur != NULL; cur = (Attribute*)cur->_next) {
    if( strcmp(cur->_ident,AttributeForm::_ins_cost) == 0 ) {
      return cur->_val;
    }
  }
  return NULL;
}

// Return count of top-level operands.
uint InstructForm::num_opnds() {
  int  num_opnds = _components.num_operands();

  // Need special handling for matching some ideal nodes
  // i.e. Matching a return node
  /*
  if( _matrule ) {
    if( strcmp(_matrule->_opType,"Return"   )==0 ||
        strcmp(_matrule->_opType,"Halt"     )==0 )
      return 3;
  }
    */
  return num_opnds;
}

const char* InstructForm::opnd_ident(int idx) {
  return _components.at(idx)->_name;
}

const char* InstructForm::unique_opnd_ident(uint idx) {
  uint i;
  for (i = 1; i < num_opnds(); ++i) {
    if (unique_opnds_idx(i) == idx) {
      break;
    }
  }
  return (_components.at(i) != NULL) ? _components.at(i)->_name : "";
}

// Return count of unmatched operands.
uint InstructForm::num_post_match_opnds() {
  uint  num_post_match_opnds = _components.count();
  uint  num_match_opnds = _components.match_count();
  num_post_match_opnds = num_post_match_opnds - num_match_opnds;

  return num_post_match_opnds;
}

// Return the number of leaves below this complex operand
uint InstructForm::num_consts(FormDict &globals) const {
  if ( ! _matrule) return 0;

  // This is a recursive invocation on all operands in the matchrule
  return _matrule->num_consts(globals);
}

// Constants in match rule with specified type
uint InstructForm::num_consts(FormDict &globals, Form::DataType type) const {
  if ( ! _matrule) return 0;

  // This is a recursive invocation on all operands in the matchrule
  return _matrule->num_consts(globals, type);
}


// Return the register class associated with 'leaf'.
const char *InstructForm::out_reg_class(FormDict &globals) {
  assert( false, "InstructForm::out_reg_class(FormDict &globals); Not Implemented");

  return NULL;
}



// Lookup the starting position of inputs we are interested in wrt. ideal nodes
uint InstructForm::oper_input_base(FormDict &globals) {
  if( !_matrule ) return 1;     // Skip control for most nodes

  // Need special handling for matching some ideal nodes
  // i.e. Matching a return node
  if( strcmp(_matrule->_opType,"Return"    )==0 ||
      strcmp(_matrule->_opType,"Rethrow"   )==0 ||
      strcmp(_matrule->_opType,"TailCall"  )==0 ||
      strcmp(_matrule->_opType,"TailJump"  )==0 ||
      strcmp(_matrule->_opType,"SafePoint" )==0 ||
      strcmp(_matrule->_opType,"Halt"      )==0 )
    return AdlcVMDeps::Parms;   // Skip the machine-state edges

  if( _matrule->_rChild &&
      ( strcmp(_matrule->_rChild->_opType,"AryEq"     )==0 ||
        strcmp(_matrule->_rChild->_opType,"StrComp"   )==0 ||
        strcmp(_matrule->_rChild->_opType,"StrEquals" )==0 ||
        strcmp(_matrule->_rChild->_opType,"StrInflatedCopy"   )==0 ||
        strcmp(_matrule->_rChild->_opType,"StrCompressedCopy" )==0 ||
        strcmp(_matrule->_rChild->_opType,"StrIndexOf")==0 ||
        strcmp(_matrule->_rChild->_opType,"StrIndexOfChar")==0 ||
        strcmp(_matrule->_rChild->_opType,"HasNegatives")==0 ||
        strcmp(_matrule->_rChild->_opType,"EncodeISOArray")==0)) {
        // String.(compareTo/equals/indexOf) and Arrays.equals
        // and sun.nio.cs.iso8859_1$Encoder.EncodeISOArray
        // take 1 control and 1 memory edges.
        // Also String.(compressedCopy/inflatedCopy).
    return 2;
  }

  // Check for handling of 'Memory' input/edge in the ideal world.
  // The AD file writer is shielded from knowledge of these edges.
  int base = 1;                 // Skip control
  base += _matrule->needs_ideal_memory_edge(globals);

  // Also skip the base-oop value for uses of derived oops.
  // The AD file writer is shielded from knowledge of these edges.
  base += needs_base_oop_edge(globals);

  return base;
}

// This function determines the order of the MachOper in _opnds[]
// by writing the operand names into the _components list.
//
// Implementation does not modify state of internal structures
void InstructForm::build_components() {
  // Add top-level operands to the components
  if (_matrule)  _matrule->append_components(_localNames, _components);

  // Add parameters that "do not appear in match rule".
  bool has_temp = false;
  const char *name;
  const char *kill_name = NULL;
  for (_parameters.reset(); (name = _parameters.iter()) != NULL;) {
    OperandForm *opForm = (OperandForm*)_localNames[name];

    Effect* e = NULL;
    {
      const Form* form = _effects[name];
      e = form ? form->is_effect() : NULL;
    }

    if (e != NULL) {
      has_temp |= e->is(Component::TEMP);

      // KILLs must be declared after any TEMPs because TEMPs are real
      // uses so their operand numbering must directly follow the real
      // inputs from the match rule.  Fixing the numbering seems
      // complex so simply enforce the restriction during parse.
      if (kill_name != NULL &&
          e->isa(Component::TEMP) && !e->isa(Component::DEF)) {
        OperandForm* kill = (OperandForm*)_localNames[kill_name];
        globalAD->syntax_err(_linenum, "%s: %s %s must be at the end of the argument list\n",
                             _ident, kill->_ident, kill_name);
      } else if (e->isa(Component::KILL) && !e->isa(Component::USE)) {
        kill_name = name;
      }
    }

    const Component *component  = _components.search(name);
    if ( component  == NULL ) {
      if (e) {
        _components.insert(name, opForm->_ident, e->_use_def, false);
        component = _components.search(name);
        if (component->isa(Component::USE) && !component->isa(Component::TEMP) && _matrule) {
          const Form *form = globalAD->globalNames()[component->_type];
          assert( form, "component type must be a defined form");
          OperandForm *op   = form->is_operand();
          if (op->_interface && op->_interface->is_RegInterface()) {
            globalAD->syntax_err(_linenum, "%s: illegal USE of non-input: %s %s\n",
                                 _ident, opForm->_ident, name);
          }
        }
      } else {
        // This would be a nice warning but it triggers in a few places in a benign way
        // if (_matrule != NULL && !expands()) {
        //   globalAD->syntax_err(_linenum, "%s: %s %s not mentioned in effect or match rule\n",
        //                        _ident, opForm->_ident, name);
        // }
        _components.insert(name, opForm->_ident, Component::INVALID, false);
      }
    }
    else if (e) {
      // Component was found in the list
      // Check if there is a new effect that requires an extra component.
      // This happens when adding 'USE' to a component that is not yet one.
      if ((!component->isa( Component::USE) && ((e->_use_def & Component::USE) != 0))) {
        if (component->isa(Component::USE) && _matrule) {
          const Form *form = globalAD->globalNames()[component->_type];
          assert( form, "component type must be a defined form");
          OperandForm *op   = form->is_operand();
          if (op->_interface && op->_interface->is_RegInterface()) {
            globalAD->syntax_err(_linenum, "%s: illegal USE of non-input: %s %s\n",
                                 _ident, opForm->_ident, name);
          }
        }
        _components.insert(name, opForm->_ident, e->_use_def, false);
      } else {
        Component  *comp = (Component*)component;
        comp->promote_use_def_info(e->_use_def);
      }
      // Component positions are zero based.
      int  pos  = _components.operand_position(name);
      assert( ! (component->isa(Component::DEF) && (pos >= 1)),
              "Component::DEF can only occur in the first position");
    }
  }

  // Resolving the interactions between expand rules and TEMPs would
  // be complex so simply disallow it.
  if (_matrule == NULL && has_temp) {
    globalAD->syntax_err(_linenum, "%s: TEMPs without match rule isn't supported\n", _ident);
  }

  return;
}

// Return zero-based position in component list;  -1 if not in list.
int   InstructForm::operand_position(const char *name, int usedef) {
  return unique_opnds_idx(_components.operand_position(name, usedef, this));
}

int   InstructForm::operand_position_format(const char *name) {
  return unique_opnds_idx(_components.operand_position_format(name, this));
}

// Return zero-based position in component list; -1 if not in list.
int   InstructForm::label_position() {
  return unique_opnds_idx(_components.label_position());
}

int   InstructForm::method_position() {
  return unique_opnds_idx(_components.method_position());
}

// Return number of relocation entries needed for this instruction.
uint  InstructForm::reloc(FormDict &globals) {
  uint reloc_entries  = 0;
  // Check for "Call" nodes
  if ( is_ideal_call() )      ++reloc_entries;
  if ( is_ideal_return() )    ++reloc_entries;
  if ( is_ideal_safepoint() ) ++reloc_entries;


  // Check if operands MAYBE oop pointers, by checking for ConP elements
  // Proceed through the leaves of the match-tree and check for ConPs
  if ( _matrule != NULL ) {
    uint         position = 0;
    const char  *result   = NULL;
    const char  *name     = NULL;
    const char  *opType   = NULL;
    while (_matrule->base_operand(position, globals, result, name, opType)) {
      if ( strcmp(opType,"ConP") == 0 ) {
#ifdef SPARC
        reloc_entries += 2; // 1 for sethi + 1 for setlo
#else
        ++reloc_entries;
#endif
      }
      ++position;
    }
  }

  // Above is only a conservative estimate
  // because it did not check contents of operand classes.
  // !!!!! !!!!!
  // Add 1 to reloc info for each operand class in the component list.
  Component  *comp;
  _components.reset();
  while ( (comp = _components.iter()) != NULL ) {
    const Form        *form = globals[comp->_type];
    assert( form, "Did not find component's type in global names");
    const OpClassForm *opc  = form->is_opclass();
    const OperandForm *oper = form->is_operand();
    if ( opc && (oper == NULL) ) {
      ++reloc_entries;
    } else if ( oper ) {
      // floats and doubles loaded out of method's constant pool require reloc info
      Form::DataType type = oper->is_base_constant(globals);
      if ( (type == Form::idealF) || (type == Form::idealD) ) {
        ++reloc_entries;
      }
    }
  }

  // Float and Double constants may come from the CodeBuffer table
  // and require relocatable addresses for access
  // !!!!!
  // Check for any component being an immediate float or double.
  Form::DataType data_type = is_chain_of_constant(globals);
  if( data_type==idealD || data_type==idealF ) {
#ifdef SPARC
    // sparc required more relocation entries for floating constants
    // (expires 9/98)
    reloc_entries += 6;
#else
    reloc_entries++;
#endif
  }

  return reloc_entries;
}

// Utility function defined in archDesc.cpp
extern bool is_def(int usedef);

// Return the result of reducing an instruction
const char *InstructForm::reduce_result() {
  const char* result = "Universe";  // default
  _components.reset();
  Component *comp = _components.iter();
  if (comp != NULL && comp->isa(Component::DEF)) {
    result = comp->_type;
    // Override this if the rule is a store operation:
    if (_matrule && _matrule->_rChild &&
        is_store_to_memory(_matrule->_rChild->_opType))
      result = "Universe";
  }
  return result;
}

// Return the name of the operand on the right hand side of the binary match
// Return NULL if there is no right hand side
const char *InstructForm::reduce_right(FormDict &globals)  const {
  if( _matrule == NULL ) return NULL;
  return  _matrule->reduce_right(globals);
}

// Similar for left
const char *InstructForm::reduce_left(FormDict &globals)   const {
  if( _matrule == NULL ) return NULL;
  return  _matrule->reduce_left(globals);
}


// Base class for this instruction, MachNode except for calls
const char *InstructForm::mach_base_class(FormDict &globals)  const {
  if( is_ideal_call() == Form::JAVA_STATIC ) {
    return "MachCallStaticJavaNode";
  }
  else if( is_ideal_call() == Form::JAVA_DYNAMIC ) {
    return "MachCallDynamicJavaNode";
  }
  else if( is_ideal_call() == Form::JAVA_RUNTIME ) {
    return "MachCallRuntimeNode";
  }
  else if( is_ideal_call() == Form::JAVA_LEAF ) {
    return "MachCallLeafNode";
  }
  else if (is_ideal_return()) {
    return "MachReturnNode";
  }
  else if (is_ideal_halt()) {
    return "MachHaltNode";
  }
  else if (is_ideal_safepoint()) {
    return "MachSafePointNode";
  }
  else if (is_ideal_if()) {
    return "MachIfNode";
  }
  else if (is_ideal_goto()) {
    return "MachGotoNode";
  }
  else if (is_ideal_fastlock()) {
    return "MachFastLockNode";
  }
  else if (is_ideal_nop()) {
    return "MachNopNode";
  }
  else if (is_mach_constant()) {
    return "MachConstantNode";
  }
  else if (captures_bottom_type(globals)) {
    return "MachTypeNode";
  } else {
    return "MachNode";
  }
  assert( false, "ShouldNotReachHere()");
  return NULL;
}

// Compare the instruction predicates for textual equality
bool equivalent_predicates( const InstructForm *instr1, const InstructForm *instr2 ) {
  const Predicate *pred1  = instr1->_predicate;
  const Predicate *pred2  = instr2->_predicate;
  if( pred1 == NULL && pred2 == NULL ) {
    // no predicates means they are identical
    return true;
  }
  if( pred1 != NULL && pred2 != NULL ) {
    // compare the predicates
    if (ADLParser::equivalent_expressions(pred1->_pred, pred2->_pred)) {
      return true;
    }
  }

  return false;
}

// Check if this instruction can cisc-spill to 'alternate'
bool InstructForm::cisc_spills_to(ArchDesc &AD, InstructForm *instr) {
  assert( _matrule != NULL && instr->_matrule != NULL, "must have match rules");
  // Do not replace if a cisc-version has been found.
  if( cisc_spill_operand() != Not_cisc_spillable ) return false;

  int         cisc_spill_operand = Maybe_cisc_spillable;
  char       *result             = NULL;
  char       *result2            = NULL;
  const char *op_name            = NULL;
  const char *reg_type           = NULL;
  FormDict   &globals            = AD.globalNames();
  cisc_spill_operand = _matrule->matchrule_cisc_spill_match(globals, AD.get_registers(), instr->_matrule, op_name, reg_type);
  if( (cisc_spill_operand != Not_cisc_spillable) && (op_name != NULL) && equivalent_predicates(this, instr) ) {
    cisc_spill_operand = operand_position(op_name, Component::USE);
    int def_oper  = operand_position(op_name, Component::DEF);
    if( def_oper == NameList::Not_in_list && instr->num_opnds() == num_opnds()) {
      // Do not support cisc-spilling for destination operands and
      // make sure they have the same number of operands.
      _cisc_spill_alternate = instr;
      instr->set_cisc_alternate(true);
      if( AD._cisc_spill_debug ) {
        fprintf(stderr, "Instruction %s cisc-spills-to %s\n", _ident, instr->_ident);
        fprintf(stderr, "   using operand %s %s at index %d\n", reg_type, op_name, cisc_spill_operand);
      }
      // Record that a stack-version of the reg_mask is needed
      // !!!!!
      OperandForm *oper = (OperandForm*)(globals[reg_type]->is_operand());
      assert( oper != NULL, "cisc-spilling non operand");
      const char *reg_class_name = oper->constrained_reg_class();
      AD.set_stack_or_reg(reg_class_name);
      const char *reg_mask_name  = AD.reg_mask(*oper);
      set_cisc_reg_mask_name(reg_mask_name);
      const char *stack_or_reg_mask_name = AD.stack_or_reg_mask(*oper);
    } else {
      cisc_spill_operand = Not_cisc_spillable;
    }
  } else {
    cisc_spill_operand = Not_cisc_spillable;
  }

  set_cisc_spill_operand(cisc_spill_operand);
  return (cisc_spill_operand != Not_cisc_spillable);
}

// Check to see if this instruction can be replaced with the short branch
// instruction `short-branch'
bool InstructForm::check_branch_variant(ArchDesc &AD, InstructForm *short_branch) {
  if (_matrule != NULL &&
      this != short_branch &&   // Don't match myself
      !is_short_branch() &&     // Don't match another short branch variant
      reduce_result() != NULL &&
      strstr(_ident, "restoreMask") == NULL && // Don't match side effects
      strcmp(reduce_result(), short_branch->reduce_result()) == 0 &&
      _matrule->equivalent(AD.globalNames(), short_branch->_matrule)) {
    // The instructions are equivalent.

    // Now verify that both instructions have the same parameters and
    // the same effects. Both branch forms should have the same inputs
    // and resulting projections to correctly replace a long branch node
    // with corresponding short branch node during code generation.

    bool different = false;
    if (short_branch->_components.count() != _components.count()) {
       different = true;
    } else if (_components.count() > 0) {
      short_branch->_components.reset();
      _components.reset();
      Component *comp;
      while ((comp = _components.iter()) != NULL) {
        Component *short_comp = short_branch->_components.iter();
        if (short_comp == NULL ||
            short_comp->_type != comp->_type ||
            short_comp->_usedef != comp->_usedef) {
          different = true;
          break;
        }
      }
      if (short_branch->_components.iter() != NULL)
        different = true;
    }
    if (different) {
      globalAD->syntax_err(short_branch->_linenum, "Instruction %s and its short form %s have different parameters\n", _ident, short_branch->_ident);
    }
    if (AD._adl_debug > 1 || AD._short_branch_debug) {
      fprintf(stderr, "Instruction %s has short form %s\n", _ident, short_branch->_ident);
    }
    _short_branch_form = short_branch;
    return true;
  }
  return false;
}


// --------------------------- FILE *output_routines
//
// Generate the format call for the replacement variable
void InstructForm::rep_var_format(FILE *fp, const char *rep_var) {
  // Handle special constant table variables.
  if (strcmp(rep_var, "constanttablebase") == 0) {
    fprintf(fp, "char reg[128];  ra->dump_register(in(mach_constant_base_node_input()), reg);\n");
    fprintf(fp, "    st->print(\"%%s\", reg);\n");
    return;
  }
  if (strcmp(rep_var, "constantoffset") == 0) {
    fprintf(fp, "st->print(\"#%%d\", constant_offset_unchecked());\n");
    return;
  }
  if (strcmp(rep_var, "constantaddress") == 0) {
    fprintf(fp, "st->print(\"constant table base + #%%d\", constant_offset_unchecked());\n");
    return;
  }

  // Find replacement variable's type
  const Form *form   = _localNames[rep_var];
  if (form == NULL) {
    globalAD->syntax_err(_linenum, "Unknown replacement variable %s in format statement of %s.",
                         rep_var, _ident);
    return;
  }
  OpClassForm *opc   = form->is_opclass();
  assert( opc, "replacement variable was not found in local names");
  // Lookup the index position of the replacement variable
  int idx  = operand_position_format(rep_var);
  if ( idx == -1 ) {
    globalAD->syntax_err(_linenum, "Could not find replacement variable %s in format statement of %s.\n",
                         rep_var, _ident);
    assert(strcmp(opc->_ident, "label") == 0, "Unimplemented");
    return;
  }

  if (is_noninput_operand(idx)) {
    // This component isn't in the input array.  Print out the static
    // name of the register.
    OperandForm* oper = form->is_operand();
    if (oper != NULL && oper->is_bound_register()) {
      const RegDef* first = oper->get_RegClass()->find_first_elem();
      fprintf(fp, "    st->print_raw(\"%s\");\n", first->_regname);
    } else {
      globalAD->syntax_err(_linenum, "In %s can't find format for %s %s", _ident, opc->_ident, rep_var);
    }
  } else {
    // Output the format call for this operand
    fprintf(fp,"opnd_array(%d)->",idx);
    if (idx == 0)
      fprintf(fp,"int_format(ra, this, st); // %s\n", rep_var);
    else
      fprintf(fp,"ext_format(ra, this,idx%d, st); // %s\n", idx, rep_var );
  }
}

// Seach through operands to determine parameters unique positions.
void InstructForm::set_unique_opnds() {
  uint* uniq_idx = NULL;
  uint  nopnds = num_opnds();
  uint  num_uniq = nopnds;
  uint i;
  _uniq_idx_length = 0;
  if (nopnds > 0) {
    // Allocate index array.  Worst case we're mapping from each
    // component back to an index and any DEF always goes at 0 so the
    // length of the array has to be the number of components + 1.
    _uniq_idx_length = _components.count() + 1;
    uniq_idx = (uint*) malloc(sizeof(uint) * _uniq_idx_length);
    for (i = 0; i < _uniq_idx_length; i++) {
      uniq_idx[i] = i;
    }
  }
  // Do it only if there is a match rule and no expand rule.  With an
  // expand rule it is done by creating new mach node in Expand()
  // method.
  if (nopnds > 0 && _matrule != NULL && _exprule == NULL) {
    const char *name;
    uint count;
    bool has_dupl_use = false;

    _parameters.reset();
    while ((name = _parameters.iter()) != NULL) {
      count = 0;
      uint position = 0;
      uint uniq_position = 0;
      _components.reset();
      Component *comp = NULL;
      if (sets_result()) {
        comp = _components.iter();
        position++;
      }
      // The next code is copied from the method operand_position().
      for (; (comp = _components.iter()) != NULL; ++position) {
        // When the first component is not a DEF,
        // leave space for the result operand!
        if (position==0 && (!comp->isa(Component::DEF))) {
          ++position;
        }
        if (strcmp(name, comp->_name) == 0) {
          if (++count > 1) {
            assert(position < _uniq_idx_length, "out of bounds");
            uniq_idx[position] = uniq_position;
            has_dupl_use = true;
          } else {
            uniq_position = position;
          }
        }
        if (comp->isa(Component::DEF) && comp->isa(Component::USE)) {
          ++position;
          if (position != 1)
            --position;   // only use two slots for the 1st USE_DEF
        }
      }
    }
    if (has_dupl_use) {
      for (i = 1; i < nopnds; i++) {
        if (i != uniq_idx[i]) {
          break;
        }
      }
      uint j = i;
      for (; i < nopnds; i++) {
        if (i == uniq_idx[i]) {
          uniq_idx[i] = j++;
        }
      }
      num_uniq = j;
    }
  }
  _uniq_idx = uniq_idx;
  _num_uniq = num_uniq;
}

// Generate index values needed for determining the operand position
void InstructForm::index_temps(FILE *fp, FormDict &globals, const char *prefix, const char *receiver) {
  uint  idx = 0;                  // position of operand in match rule
  int   cur_num_opnds = num_opnds();

  // Compute the index into vector of operand pointers:
  // idx0=0 is used to indicate that info comes from this same node, not from input edge.
  // idx1 starts at oper_input_base()
  if ( cur_num_opnds >= 1 ) {
    fprintf(fp,"  // Start at oper_input_base() and count operands\n");
    fprintf(fp,"  unsigned %sidx0 = %d;\n", prefix, oper_input_base(globals));
    fprintf(fp,"  unsigned %sidx1 = %d;", prefix, oper_input_base(globals));
    fprintf(fp," \t// %s\n", unique_opnd_ident(1));

    // Generate starting points for other unique operands if they exist
    for ( idx = 2; idx < num_unique_opnds(); ++idx ) {
      if( *receiver == 0 ) {
        fprintf(fp,"  unsigned %sidx%d = %sidx%d + opnd_array(%d)->num_edges();",
                prefix, idx, prefix, idx-1, idx-1 );
      } else {
        fprintf(fp,"  unsigned %sidx%d = %sidx%d + %s_opnds[%d]->num_edges();",
                prefix, idx, prefix, idx-1, receiver, idx-1 );
      }
      fprintf(fp," \t// %s\n", unique_opnd_ident(idx));
    }
  }
  if( *receiver != 0 ) {
    // This value is used by generate_peepreplace when copying a node.
    // Don't emit it in other cases since it can hide bugs with the
    // use invalid idx's.
    fprintf(fp,"  unsigned %sidx%d = %sreq(); \n", prefix, idx, receiver);
  }

}

// ---------------------------
bool InstructForm::verify() {
  // !!!!! !!!!!
  // Check that a "label" operand occurs last in the operand list, if present
  return true;
}

void InstructForm::dump() {
  output(stderr);
}

void InstructForm::output(FILE *fp) {
  fprintf(fp,"\nInstruction: %s\n", (_ident?_ident:""));
  if (_matrule)   _matrule->output(fp);
  if (_insencode) _insencode->output(fp);
  if (_constant)  _constant->output(fp);
  if (_opcode)    _opcode->output(fp);
  if (_attribs)   _attribs->output(fp);
  if (_predicate) _predicate->output(fp);
  if (_effects.Size()) {
    fprintf(fp,"Effects\n");
    _effects.dump();
  }
  if (_exprule)   _exprule->output(fp);
  if (_rewrule)   _rewrule->output(fp);
  if (_format)    _format->output(fp);
  if (_peephole)  _peephole->output(fp);
}

void MachNodeForm::dump() {
  output(stderr);
}

void MachNodeForm::output(FILE *fp) {
  fprintf(fp,"\nMachNode: %s\n", (_ident?_ident:""));
}

//------------------------------build_predicate--------------------------------
// Build instruction predicates.  If the user uses the same operand name
// twice, we need to check that the operands are pointer-eequivalent in
// the DFA during the labeling process.
Predicate *InstructForm::build_predicate() {
  const int buflen = 1024;
  char buf[buflen], *s=buf;
  Dict names(cmpstr,hashstr,Form::arena);       // Map Names to counts

  MatchNode *mnode =
    strcmp(_matrule->_opType, "Set") ? _matrule : _matrule->_rChild;
  mnode->count_instr_names(names);

  uint first = 1;
  // Start with the predicate supplied in the .ad file.
  if (_predicate) {
    if (first) first = 0;
    strcpy(s, "("); s += strlen(s);
    strncpy(s, _predicate->_pred, buflen - strlen(s) - 1);
    s += strlen(s);
    strcpy(s, ")"); s += strlen(s);
  }
  for( DictI i(&names); i.test(); ++i ) {
    uintptr_t cnt = (uintptr_t)i._value;
    if( cnt > 1 ) {             // Need a predicate at all?
      assert( cnt == 2, "Unimplemented" );
      // Handle many pairs
      if( first ) first=0;
      else {                    // All tests must pass, so use '&&'
        strcpy(s," && ");
        s += strlen(s);
      }
      // Add predicate to working buffer
      sprintf(s,"/*%s*/(",(char*)i._key);
      s += strlen(s);
      mnode->build_instr_pred(s,(char*)i._key,0);
      s += strlen(s);
      strcpy(s," == "); s += strlen(s);
      mnode->build_instr_pred(s,(char*)i._key,1);
      s += strlen(s);
      strcpy(s,")"); s += strlen(s);
    }
  }
  if( s == buf ) s = NULL;
  else {
    assert( strlen(buf) < sizeof(buf), "String buffer overflow" );
    s = strdup(buf);
  }
  return new Predicate(s);
}

//------------------------------EncodeForm-------------------------------------
// Constructor
EncodeForm::EncodeForm()
  : _encClass(cmpstr,hashstr, Form::arena) {
}
EncodeForm::~EncodeForm() {
}

// record a new register class
EncClass *EncodeForm::add_EncClass(const char *className) {
  EncClass *encClass = new EncClass(className);
  _eclasses.addName(className);
  _encClass.Insert(className,encClass);
  return encClass;
}

// Lookup the function body for an encoding class
EncClass  *EncodeForm::encClass(const char *className) {
  assert( className != NULL, "Must provide a defined encoding name");

  EncClass *encClass = (EncClass*)_encClass[className];
  return encClass;
}

// Lookup the function body for an encoding class
const char *EncodeForm::encClassBody(const char *className) {
  if( className == NULL ) return NULL;

  EncClass *encClass = (EncClass*)_encClass[className];
  assert( encClass != NULL, "Encode Class is missing.");
  encClass->_code.reset();
  const char *code = (const char*)encClass->_code.iter();
  assert( code != NULL, "Found an empty encode class body.");

  return code;
}

// Lookup the function body for an encoding class
const char *EncodeForm::encClassPrototype(const char *className) {
  assert( className != NULL, "Encode class name must be non NULL.");

  return className;
}

void EncodeForm::dump() {                  // Debug printer
  output(stderr);
}

void EncodeForm::output(FILE *fp) {          // Write info to output files
  const char *name;
  fprintf(fp,"\n");
  fprintf(fp,"-------------------- Dump EncodeForm --------------------\n");
  for (_eclasses.reset(); (name = _eclasses.iter()) != NULL;) {
    ((EncClass*)_encClass[name])->output(fp);
  }
  fprintf(fp,"-------------------- end  EncodeForm --------------------\n");
}
//------------------------------EncClass---------------------------------------
EncClass::EncClass(const char *name)
  : _localNames(cmpstr,hashstr, Form::arena), _name(name) {
}
EncClass::~EncClass() {
}

// Add a parameter <type,name> pair
void EncClass::add_parameter(const char *parameter_type, const char *parameter_name) {
  _parameter_type.addName( parameter_type );
  _parameter_name.addName( parameter_name );
}

// Verify operand types in parameter list
bool EncClass::check_parameter_types(FormDict &globals) {
  // !!!!!
  return false;
}

// Add the decomposed "code" sections of an encoding's code-block
void EncClass::add_code(const char *code) {
  _code.addName(code);
}

// Add the decomposed "replacement variables" of an encoding's code-block
void EncClass::add_rep_var(char *replacement_var) {
  _code.addName(NameList::_signal);
  _rep_vars.addName(replacement_var);
}

// Lookup the function body for an encoding class
int EncClass::rep_var_index(const char *rep_var) {
  uint        position = 0;
  const char *name     = NULL;

  _parameter_name.reset();
  while ( (name = _parameter_name.iter()) != NULL ) {
    if ( strcmp(rep_var,name) == 0 ) return position;
    ++position;
  }

  return -1;
}

// Check after parsing
bool EncClass::verify() {
  // 1!!!!
  // Check that each replacement variable, '$name' in architecture description
  // is actually a local variable for this encode class, or a reserved name
  // "primary, secondary, tertiary"
  return true;
}

void EncClass::dump() {
  output(stderr);
}

// Write info to output files
void EncClass::output(FILE *fp) {
  fprintf(fp,"EncClass: %s", (_name ? _name : ""));

  // Output the parameter list
  _parameter_type.reset();
  _parameter_name.reset();
  const char *type = _parameter_type.iter();
  const char *name = _parameter_name.iter();
  fprintf(fp, " ( ");
  for ( ; (type != NULL) && (name != NULL);
        (type = _parameter_type.iter()), (name = _parameter_name.iter()) ) {
    fprintf(fp, " %s %s,", type, name);
  }
  fprintf(fp, " ) ");

  // Output the code block
  _code.reset();
  _rep_vars.reset();
  const char *code;
  while ( (code = _code.iter()) != NULL ) {
    if ( _code.is_signal(code) ) {
      // A replacement variable
      const char *rep_var = _rep_vars.iter();
      fprintf(fp,"($%s)", rep_var);
    } else {
      // A section of code
      fprintf(fp,"%s", code);
    }
  }

}

//------------------------------Opcode-----------------------------------------
Opcode::Opcode(char *primary, char *secondary, char *tertiary)
  : _primary(primary), _secondary(secondary), _tertiary(tertiary) {
}

Opcode::~Opcode() {
}

Opcode::opcode_type Opcode::as_opcode_type(const char *param) {
  if( strcmp(param,"primary") == 0 ) {
    return Opcode::PRIMARY;
  }
  else if( strcmp(param,"secondary") == 0 ) {
    return Opcode::SECONDARY;
  }
  else if( strcmp(param,"tertiary") == 0 ) {
    return Opcode::TERTIARY;
  }
  return Opcode::NOT_AN_OPCODE;
}

bool Opcode::print_opcode(FILE *fp, Opcode::opcode_type desired_opcode) {
  // Default values previously provided by MachNode::primary()...
  const char *description = NULL;
  const char *value       = NULL;
  // Check if user provided any opcode definitions
  if( this != NULL ) {
    // Update 'value' if user provided a definition in the instruction
    switch (desired_opcode) {
    case PRIMARY:
      description = "primary()";
      if( _primary   != NULL)  { value = _primary;     }
      break;
    case SECONDARY:
      description = "secondary()";
      if( _secondary != NULL ) { value = _secondary;   }
      break;
    case TERTIARY:
      description = "tertiary()";
      if( _tertiary  != NULL ) { value = _tertiary;    }
      break;
    default:
      assert( false, "ShouldNotReachHere();");
      break;
    }
  }
  if (value != NULL) {
    fprintf(fp, "(%s /*%s*/)", value, description);
  }
  return value != NULL;
}

void Opcode::dump() {
  output(stderr);
}

// Write info to output files
void Opcode::output(FILE *fp) {
  if (_primary   != NULL) fprintf(fp,"Primary   opcode: %s\n", _primary);
  if (_secondary != NULL) fprintf(fp,"Secondary opcode: %s\n", _secondary);
  if (_tertiary  != NULL) fprintf(fp,"Tertiary  opcode: %s\n", _tertiary);
}

//------------------------------InsEncode--------------------------------------
InsEncode::InsEncode() {
}
InsEncode::~InsEncode() {
}

// Add "encode class name" and its parameters
NameAndList *InsEncode::add_encode(char *encoding) {
  assert( encoding != NULL, "Must provide name for encoding");

  // add_parameter(NameList::_signal);
  NameAndList *encode = new NameAndList(encoding);
  _encoding.addName((char*)encode);

  return encode;
}

// Access the list of encodings
void InsEncode::reset() {
  _encoding.reset();
  // _parameter.reset();
}
const char* InsEncode::encode_class_iter() {
  NameAndList  *encode_class = (NameAndList*)_encoding.iter();
  return  ( encode_class != NULL ? encode_class->name() : NULL );
}
// Obtain parameter name from zero based index
const char *InsEncode::rep_var_name(InstructForm &inst, uint param_no) {
  NameAndList *params = (NameAndList*)_encoding.current();
  assert( params != NULL, "Internal Error");
  const char *param = (*params)[param_no];

  // Remove '$' if parser placed it there.
  return ( param != NULL && *param == '$') ? (param+1) : param;
}

void InsEncode::dump() {
  output(stderr);
}

// Write info to output files
void InsEncode::output(FILE *fp) {
  NameAndList *encoding  = NULL;
  const char  *parameter = NULL;

  fprintf(fp,"InsEncode: ");
  _encoding.reset();

  while ( (encoding = (NameAndList*)_encoding.iter()) != 0 ) {
    // Output the encoding being used
    fprintf(fp,"%s(", encoding->name() );

    // Output its parameter list, if any
    bool first_param = true;
    encoding->reset();
    while (  (parameter = encoding->iter()) != 0 ) {
      // Output the ',' between parameters
      if ( ! first_param )  fprintf(fp,", ");
      first_param = false;
      // Output the parameter
      fprintf(fp,"%s", parameter);
    } // done with parameters
    fprintf(fp,")  ");
  } // done with encodings

  fprintf(fp,"\n");
}

//------------------------------Effect-----------------------------------------
static int effect_lookup(const char *name) {
  if (!strcmp(name, "USE")) return Component::USE;
  if (!strcmp(name, "DEF")) return Component::DEF;
  if (!strcmp(name, "USE_DEF")) return Component::USE_DEF;
  if (!strcmp(name, "KILL")) return Component::KILL;
  if (!strcmp(name, "USE_KILL")) return Component::USE_KILL;
  if (!strcmp(name, "TEMP")) return Component::TEMP;
  if (!strcmp(name, "TEMP_DEF")) return Component::TEMP_DEF;
  if (!strcmp(name, "INVALID")) return Component::INVALID;
  if (!strcmp(name, "CALL")) return Component::CALL;
  assert(false,"Invalid effect name specified\n");
  return Component::INVALID;
}

const char *Component::getUsedefName() {
  switch (_usedef) {
    case Component::INVALID:  return "INVALID";  break;
    case Component::USE:      return "USE";      break;
    case Component::USE_DEF:  return "USE_DEF";  break;
    case Component::USE_KILL: return "USE_KILL"; break;
    case Component::KILL:     return "KILL";     break;
    case Component::TEMP:     return "TEMP";     break;
    case Component::TEMP_DEF: return "TEMP_DEF"; break;
    case Component::DEF:      return "DEF";      break;
    case Component::CALL:     return "CALL";     break;
    default: assert(false, "unknown effect");
  }
  return "Undefined Use/Def info";
}

Effect::Effect(const char *name) : _name(name), _use_def(effect_lookup(name)) {
  _ftype = Form::EFF;
}

Effect::~Effect() {
}

// Dynamic type check
Effect *Effect::is_effect() const {
  return (Effect*)this;
}


// True if this component is equal to the parameter.
bool Effect::is(int use_def_kill_enum) const {
  return (_use_def == use_def_kill_enum ? true : false);
}
// True if this component is used/def'd/kill'd as the parameter suggests.
bool Effect::isa(int use_def_kill_enum) const {
  return (_use_def & use_def_kill_enum) == use_def_kill_enum;
}

void Effect::dump() {
  output(stderr);
}

void Effect::output(FILE *fp) {          // Write info to output files
  fprintf(fp,"Effect: %s\n", (_name?_name:""));
}

//------------------------------ExpandRule-------------------------------------
ExpandRule::ExpandRule() : _expand_instrs(),
                           _newopconst(cmpstr, hashstr, Form::arena) {
  _ftype = Form::EXP;
}

ExpandRule::~ExpandRule() {                  // Destructor
}

void ExpandRule::add_instruction(NameAndList *instruction_name_and_operand_list) {
  _expand_instrs.addName((char*)instruction_name_and_operand_list);
}

void ExpandRule::reset_instructions() {
  _expand_instrs.reset();
}

NameAndList* ExpandRule::iter_instructions() {
  return (NameAndList*)_expand_instrs.iter();
}


void ExpandRule::dump() {
  output(stderr);
}

void ExpandRule::output(FILE *fp) {         // Write info to output files
  NameAndList *expand_instr = NULL;
  const char *opid = NULL;

  fprintf(fp,"\nExpand Rule:\n");

  // Iterate over the instructions 'node' expands into
  for(reset_instructions(); (expand_instr = iter_instructions()) != NULL; ) {
    fprintf(fp,"%s(", expand_instr->name());

    // iterate over the operand list
    for( expand_instr->reset(); (opid = expand_instr->iter()) != NULL; ) {
      fprintf(fp,"%s ", opid);
    }
    fprintf(fp,");\n");
  }
}

//------------------------------RewriteRule------------------------------------
RewriteRule::RewriteRule(char* params, char* block)
  : _tempParams(params), _tempBlock(block) { };  // Constructor
RewriteRule::~RewriteRule() {                 // Destructor
}

void RewriteRule::dump() {
  output(stderr);
}

void RewriteRule::output(FILE *fp) {         // Write info to output files
  fprintf(fp,"\nRewrite Rule:\n%s\n%s\n",
          (_tempParams?_tempParams:""),
          (_tempBlock?_tempBlock:""));
}


//==============================MachNodes======================================
//------------------------------MachNodeForm-----------------------------------
MachNodeForm::MachNodeForm(char *id)
  : _ident(id) {
}

MachNodeForm::~MachNodeForm() {
}

MachNodeForm *MachNodeForm::is_machnode() const {
  return (MachNodeForm*)this;
}

//==============================Operand Classes================================
//------------------------------OpClassForm------------------------------------
OpClassForm::OpClassForm(const char* id) : _ident(id) {
  _ftype = Form::OPCLASS;
}

OpClassForm::~OpClassForm() {
}

bool OpClassForm::ideal_only() const { return 0; }

OpClassForm *OpClassForm::is_opclass() const {
  return (OpClassForm*)this;
}

Form::InterfaceType OpClassForm::interface_type(FormDict &globals) const {
  if( _oplst.count() == 0 ) return Form::no_interface;

  // Check that my operands have the same interface type
  Form::InterfaceType  interface;
  bool  first = true;
  NameList &op_list = (NameList &)_oplst;
  op_list.reset();
  const char *op_name;
  while( (op_name = op_list.iter()) != NULL ) {
    const Form  *form    = globals[op_name];
    OperandForm *operand = form->is_operand();
    assert( operand, "Entry in operand class that is not an operand");
    if( first ) {
      first     = false;
      interface = operand->interface_type(globals);
    } else {
      interface = (interface == operand->interface_type(globals) ? interface : Form::no_interface);
    }
  }
  return interface;
}

bool OpClassForm::stack_slots_only(FormDict &globals) const {
  if( _oplst.count() == 0 ) return false;  // how?

  NameList &op_list = (NameList &)_oplst;
  op_list.reset();
  const char *op_name;
  while( (op_name = op_list.iter()) != NULL ) {
    const Form  *form    = globals[op_name];
    OperandForm *operand = form->is_operand();
    assert( operand, "Entry in operand class that is not an operand");
    if( !operand->stack_slots_only(globals) )  return false;
  }
  return true;
}


void OpClassForm::dump() {
  output(stderr);
}

void OpClassForm::output(FILE *fp) {
  const char *name;
  fprintf(fp,"\nOperand Class: %s\n", (_ident?_ident:""));
  fprintf(fp,"\nCount = %d\n", _oplst.count());
  for(_oplst.reset(); (name = _oplst.iter()) != NULL;) {
    fprintf(fp,"%s, ",name);
  }
  fprintf(fp,"\n");
}


//==============================Operands=======================================
//------------------------------OperandForm------------------------------------
OperandForm::OperandForm(const char* id)
  : OpClassForm(id), _ideal_only(false),
    _localNames(cmpstr, hashstr, Form::arena) {
      _ftype = Form::OPER;

      _matrule   = NULL;
      _interface = NULL;
      _attribs   = NULL;
      _predicate = NULL;
      _constraint= NULL;
      _construct = NULL;
      _format    = NULL;
}
OperandForm::OperandForm(const char* id, bool ideal_only)
  : OpClassForm(id), _ideal_only(ideal_only),
    _localNames(cmpstr, hashstr, Form::arena) {
      _ftype = Form::OPER;

      _matrule   = NULL;
      _interface = NULL;
      _attribs   = NULL;
      _predicate = NULL;
      _constraint= NULL;
      _construct = NULL;
      _format    = NULL;
}
OperandForm::~OperandForm() {
}


OperandForm *OperandForm::is_operand() const {
  return (OperandForm*)this;
}

bool OperandForm::ideal_only() const {
  return _ideal_only;
}

Form::InterfaceType OperandForm::interface_type(FormDict &globals) const {
  if( _interface == NULL )  return Form::no_interface;

  return _interface->interface_type(globals);
}


bool OperandForm::stack_slots_only(FormDict &globals) const {
  if( _constraint == NULL )  return false;
  return _constraint->stack_slots_only();
}


// Access op_cost attribute or return NULL.
const char* OperandForm::cost() {
  for (Attribute* cur = _attribs; cur != NULL; cur = (Attribute*)cur->_next) {
    if( strcmp(cur->_ident,AttributeForm::_op_cost) == 0 ) {
      return cur->_val;
    }
  }
  return NULL;
}

// Return the number of leaves below this complex operand
uint OperandForm::num_leaves() const {
  if ( ! _matrule) return 0;

  int num_leaves = _matrule->_numleaves;
  return num_leaves;
}

// Return the number of constants contained within this complex operand
uint OperandForm::num_consts(FormDict &globals) const {
  if ( ! _matrule) return 0;

  // This is a recursive invocation on all operands in the matchrule
  return _matrule->num_consts(globals);
}

// Return the number of constants in match rule with specified type
uint OperandForm::num_consts(FormDict &globals, Form::DataType type) const {
  if ( ! _matrule) return 0;

  // This is a recursive invocation on all operands in the matchrule
  return _matrule->num_consts(globals, type);
}

// Return the number of pointer constants contained within this complex operand
uint OperandForm::num_const_ptrs(FormDict &globals) const {
  if ( ! _matrule) return 0;

  // This is a recursive invocation on all operands in the matchrule
  return _matrule->num_const_ptrs(globals);
}

uint OperandForm::num_edges(FormDict &globals) const {
  uint edges  = 0;
  uint leaves = num_leaves();
  uint consts = num_consts(globals);

  // If we are matching a constant directly, there are no leaves.
  edges = ( leaves > consts ) ? leaves - consts : 0;

  // !!!!!
  // Special case operands that do not have a corresponding ideal node.
  if( (edges == 0) && (consts == 0) ) {
    if( constrained_reg_class() != NULL ) {
      edges = 1;
    } else {
      if( _matrule
          && (_matrule->_lChild == NULL) && (_matrule->_rChild == NULL) ) {
        const Form *form = globals[_matrule->_opType];
        OperandForm *oper = form ? form->is_operand() : NULL;
        if( oper ) {
          return oper->num_edges(globals);
        }
      }
    }
  }

  return edges;
}


// Check if this operand is usable for cisc-spilling
bool  OperandForm::is_cisc_reg(FormDict &globals) const {
  const char *ideal = ideal_type(globals);
  bool is_cisc_reg = (ideal && (ideal_to_Reg_type(ideal) != none));
  return is_cisc_reg;
}

bool  OpClassForm::is_cisc_mem(FormDict &globals) const {
  Form::InterfaceType my_interface = interface_type(globals);
  return (my_interface == memory_interface);
}


// node matches ideal 'Bool'
bool OperandForm::is_ideal_bool() const {
  if( _matrule == NULL ) return false;

  return _matrule->is_ideal_bool();
}

// Require user's name for an sRegX to be stackSlotX
Form::DataType OperandForm::is_user_name_for_sReg() const {
  DataType data_type = none;
  if( _ident != NULL ) {
    if(      strcmp(_ident,"stackSlotI") == 0 ) data_type = Form::idealI;
    else if( strcmp(_ident,"stackSlotP") == 0 ) data_type = Form::idealP;
    else if( strcmp(_ident,"stackSlotD") == 0 ) data_type = Form::idealD;
    else if( strcmp(_ident,"stackSlotF") == 0 ) data_type = Form::idealF;
    else if( strcmp(_ident,"stackSlotL") == 0 ) data_type = Form::idealL;
  }
  assert((data_type == none) || (_matrule == NULL), "No match-rule for stackSlotX");

  return data_type;
}


// Return ideal type, if there is a single ideal type for this operand
const char *OperandForm::ideal_type(FormDict &globals, RegisterForm *registers) const {
  const char *type = NULL;
  if (ideal_only()) type = _ident;
  else if( _matrule == NULL ) {
    // Check for condition code register
    const char *rc_name = constrained_reg_class();
    // !!!!!
    if (rc_name == NULL) return NULL;
    // !!!!! !!!!!
    // Check constraints on result's register class
    if( registers ) {
      RegClass *reg_class  = registers->getRegClass(rc_name);
      assert( reg_class != NULL, "Register class is not defined");

      // Check for ideal type of entries in register class, all are the same type
      reg_class->reset();
      RegDef *reg_def = reg_class->RegDef_iter();
      assert( reg_def != NULL, "No entries in register class");
      assert( reg_def->_idealtype != NULL, "Did not define ideal type for register");
      // Return substring that names the register's ideal type
      type = reg_def->_idealtype + 3;
      assert( *(reg_def->_idealtype + 0) == 'O', "Expect Op_ prefix");
      assert( *(reg_def->_idealtype + 1) == 'p', "Expect Op_ prefix");
      assert( *(reg_def->_idealtype + 2) == '_', "Expect Op_ prefix");
    }
  }
  else if( _matrule->_lChild == NULL && _matrule->_rChild == NULL ) {
    // This operand matches a single type, at the top level.
    // Check for ideal type
    type = _matrule->_opType;
    if( strcmp(type,"Bool") == 0 )
      return "Bool";
    // transitive lookup
    const Form *frm = globals[type];
    OperandForm *op = frm->is_operand();
    type = op->ideal_type(globals, registers);
  }
  return type;
}


// If there is a single ideal type for this interface field, return it.
const char *OperandForm::interface_ideal_type(FormDict &globals,
                                              const char *field) const {
  const char  *ideal_type = NULL;
  const char  *value      = NULL;

  // Check if "field" is valid for this operand's interface
  if ( ! is_interface_field(field, value) )   return ideal_type;

  // !!!!! !!!!! !!!!!
  // If a valid field has a constant value, identify "ConI" or "ConP" or ...

  // Else, lookup type of field's replacement variable

  return ideal_type;
}


RegClass* OperandForm::get_RegClass() const {
  if (_interface && !_interface->is_RegInterface()) return NULL;
  return globalAD->get_registers()->getRegClass(constrained_reg_class());
}


bool OperandForm::is_bound_register() const {
  RegClass* reg_class = get_RegClass();
  if (reg_class == NULL) {
    return false;
  }

  const char* name = ideal_type(globalAD->globalNames());
  if (name == NULL) {
    return false;
  }

  uint size = 0;
  if (strcmp(name, "RegFlags") == 0) size = 1;
  if (strcmp(name, "RegI") == 0) size = 1;
  if (strcmp(name, "RegF") == 0) size = 1;
  if (strcmp(name, "RegD") == 0) size = 2;
  if (strcmp(name, "RegL") == 0) size = 2;
  if (strcmp(name, "RegN") == 0) size = 1;
  if (strcmp(name, "RegP") == 0) size = globalAD->get_preproc_def("_LP64") ? 2 : 1;
  if (size == 0) {
    return false;
  }
  return size == reg_class->size();
}


// Check if this is a valid field for this operand,
// Return 'true' if valid, and set the value to the string the user provided.
bool  OperandForm::is_interface_field(const char *field,
                                      const char * &value) const {
  return false;
}


// Return register class name if a constraint specifies the register class.
const char *OperandForm::constrained_reg_class() const {
  const char *reg_class  = NULL;
  if ( _constraint ) {
    // !!!!!
    Constraint *constraint = _constraint;
    if ( strcmp(_constraint->_func,"ALLOC_IN_RC") == 0 ) {
      reg_class = _constraint->_arg;
    }
  }

  return reg_class;
}


// Return the register class associated with 'leaf'.
const char *OperandForm::in_reg_class(uint leaf, FormDict &globals) {
  const char *reg_class = NULL; // "RegMask::Empty";

  if((_matrule == NULL) || (_matrule->is_chain_rule(globals))) {
    reg_class = constrained_reg_class();
    return reg_class;
  }
  const char *result   = NULL;
  const char *name     = NULL;
  const char *type     = NULL;
  // iterate through all base operands
  // until we reach the register that corresponds to "leaf"
  // This function is not looking for an ideal type.  It needs the first
  // level user type associated with the leaf.
  for(uint idx = 0;_matrule->base_operand(idx,globals,result,name,type);++idx) {
    const Form *form = (_localNames[name] ? _localNames[name] : globals[result]);
    OperandForm *oper = form ? form->is_operand() : NULL;
    if( oper ) {
      reg_class = oper->constrained_reg_class();
      if( reg_class ) {
        reg_class = reg_class;
      } else {
        // ShouldNotReachHere();
      }
    } else {
      // ShouldNotReachHere();
    }

    // Increment our target leaf position if current leaf is not a candidate.
    if( reg_class == NULL)    ++leaf;
    // Exit the loop with the value of reg_class when at the correct index
    if( idx == leaf )         break;
    // May iterate through all base operands if reg_class for 'leaf' is NULL
  }
  return reg_class;
}


// Recursive call to construct list of top-level operands.
// Implementation does not modify state of internal structures
void OperandForm::build_components() {
  if (_matrule)  _matrule->append_components(_localNames, _components);

  // Add parameters that "do not appear in match rule".
  const char *name;
  for (_parameters.reset(); (name = _parameters.iter()) != NULL;) {
    OperandForm *opForm = (OperandForm*)_localNames[name];

    if ( _components.operand_position(name) == -1 ) {
      _components.insert(name, opForm->_ident, Component::INVALID, false);
    }
  }

  return;
}

int OperandForm::operand_position(const char *name, int usedef) {
  return _components.operand_position(name, usedef, this);
}


// Return zero-based position in component list, only counting constants;
// Return -1 if not in list.
int OperandForm::constant_position(FormDict &globals, const Component *last) {
  // Iterate through components and count constants preceding 'constant'
  int position = 0;
  Component *comp;
  _components.reset();
  while( (comp = _components.iter()) != NULL  && (comp != last) ) {
    // Special case for operands that take a single user-defined operand
    // Skip the initial definition in the component list.
    if( strcmp(comp->_name,this->_ident) == 0 ) continue;

    const char *type = comp->_type;
    // Lookup operand form for replacement variable's type
    const Form *form = globals[type];
    assert( form != NULL, "Component's type not found");
    OperandForm *oper = form ? form->is_operand() : NULL;
    if( oper ) {
      if( oper->_matrule->is_base_constant(globals) != Form::none ) {
        ++position;
      }
    }
  }

  // Check for being passed a component that was not in the list
  if( comp != last )  position = -1;

  return position;
}
// Provide position of constant by "name"
int OperandForm::constant_position(FormDict &globals, const char *name) {
  const Component *comp = _components.search(name);
  int idx = constant_position( globals, comp );

  return idx;
}


// Return zero-based position in component list, only counting constants;
// Return -1 if not in list.
int OperandForm::register_position(FormDict &globals, const char *reg_name) {
  // Iterate through components and count registers preceding 'last'
  uint  position = 0;
  Component *comp;
  _components.reset();
  while( (comp = _components.iter()) != NULL
         && (strcmp(comp->_name,reg_name) != 0) ) {
    // Special case for operands that take a single user-defined operand
    // Skip the initial definition in the component list.
    if( strcmp(comp->_name,this->_ident) == 0 ) continue;

    const char *type = comp->_type;
    // Lookup operand form for component's type
    const Form *form = globals[type];
    assert( form != NULL, "Component's type not found");
    OperandForm *oper = form ? form->is_operand() : NULL;
    if( oper ) {
      if( oper->_matrule->is_base_register(globals) ) {
        ++position;
      }
    }
  }

  return position;
}


const char *OperandForm::reduce_result()  const {
  return _ident;
}
// Return the name of the operand on the right hand side of the binary match
// Return NULL if there is no right hand side
const char *OperandForm::reduce_right(FormDict &globals)  const {
  return  ( _matrule ? _matrule->reduce_right(globals) : NULL );
}

// Similar for left
const char *OperandForm::reduce_left(FormDict &globals)   const {
  return  ( _matrule ? _matrule->reduce_left(globals) : NULL );
}


// --------------------------- FILE *output_routines
//
// Output code for disp_is_oop, if true.
void OperandForm::disp_is_oop(FILE *fp, FormDict &globals) {
  //  Check it is a memory interface with a non-user-constant disp field
  if ( this->_interface == NULL ) return;
  MemInterface *mem_interface = this->_interface->is_MemInterface();
  if ( mem_interface == NULL )    return;
  const char   *disp  = mem_interface->_disp;
  if ( *disp != '$' )             return;

  // Lookup replacement variable in operand's component list
  const char   *rep_var = disp + 1;
  const Component *comp = this->_components.search(rep_var);
  assert( comp != NULL, "Replacement variable not found in components");
  // Lookup operand form for replacement variable's type
  const char      *type = comp->_type;
  Form            *form = (Form*)globals[type];
  assert( form != NULL, "Replacement variable's type not found");
  OperandForm     *op   = form->is_operand();
  assert( op, "Memory Interface 'disp' can only emit an operand form");
  // Check if this is a ConP, which may require relocation
  if ( op->is_base_constant(globals) == Form::idealP ) {
    // Find the constant's index:  _c0, _c1, _c2, ... , _cN
    uint idx  = op->constant_position( globals, rep_var);
    fprintf(fp,"  virtual relocInfo::relocType disp_reloc() const {");
    fprintf(fp,  "  return _c%d->reloc();", idx);
    fprintf(fp, " }\n");
  }
}

// Generate code for internal and external format methods
//
// internal access to reg# node->_idx
// access to subsumed constant _c0, _c1,
void  OperandForm::int_format(FILE *fp, FormDict &globals, uint index) {
  Form::DataType dtype;
  if (_matrule && (_matrule->is_base_register(globals) ||
                   strcmp(ideal_type(globalAD->globalNames()), "RegFlags") == 0)) {
    // !!!!! !!!!!
    fprintf(fp,"  { char reg_str[128];\n");
    fprintf(fp,"    ra->dump_register(node,reg_str);\n");
    fprintf(fp,"    st->print(\"%cs\",reg_str);\n",'%');
    fprintf(fp,"  }\n");
  } else if (_matrule && (dtype = _matrule->is_base_constant(globals)) != Form::none) {
    format_constant( fp, index, dtype );
  } else if (ideal_to_sReg_type(_ident) != Form::none) {
    // Special format for Stack Slot Register
    fprintf(fp,"  { char reg_str[128];\n");
    fprintf(fp,"    ra->dump_register(node,reg_str);\n");
    fprintf(fp,"    st->print(\"%cs\",reg_str);\n",'%');
    fprintf(fp,"  }\n");
  } else {
    fprintf(fp,"  st->print(\"No format defined for %s\n\");\n", _ident);
    fflush(fp);
    fprintf(stderr,"No format defined for %s\n", _ident);
    dump();
    assert( false,"Internal error:\n  output_internal_operand() attempting to output other than a Register or Constant");
  }
}

// Similar to "int_format" but for cases where data is external to operand
// external access to reg# node->in(idx)->_idx,
void  OperandForm::ext_format(FILE *fp, FormDict &globals, uint index) {
  Form::DataType dtype;
  if (_matrule && (_matrule->is_base_register(globals) ||
                   strcmp(ideal_type(globalAD->globalNames()), "RegFlags") == 0)) {
    fprintf(fp,"  { char reg_str[128];\n");
    fprintf(fp,"    ra->dump_register(node->in(idx");
    if ( index != 0 ) fprintf(fp,              "+%d",index);
    fprintf(fp,                                      "),reg_str);\n");
    fprintf(fp,"    st->print(\"%cs\",reg_str);\n",'%');
    fprintf(fp,"  }\n");
  } else if (_matrule && (dtype = _matrule->is_base_constant(globals)) != Form::none) {
    format_constant( fp, index, dtype );
  } else if (ideal_to_sReg_type(_ident) != Form::none) {
    // Special format for Stack Slot Register
    fprintf(fp,"  { char reg_str[128];\n");
    fprintf(fp,"    ra->dump_register(node->in(idx");
    if ( index != 0 ) fprintf(fp,                  "+%d",index);
    fprintf(fp,                                       "),reg_str);\n");
    fprintf(fp,"    st->print(\"%cs\",reg_str);\n",'%');
    fprintf(fp,"  }\n");
  } else {
    fprintf(fp,"  st->print(\"No format defined for %s\n\");\n", _ident);
    assert( false,"Internal error:\n  output_external_operand() attempting to output other than a Register or Constant");
  }
}

void OperandForm::format_constant(FILE *fp, uint const_index, uint const_type) {
  switch(const_type) {
  case Form::idealI: fprintf(fp,"  st->print(\"#%%d\", _c%d);\n", const_index); break;
  case Form::idealP: fprintf(fp,"  if (_c%d) _c%d->dump_on(st);\n", const_index, const_index); break;
  case Form::idealNKlass:
  case Form::idealN: fprintf(fp,"  if (_c%d) _c%d->dump_on(st);\n", const_index, const_index); break;
  case Form::idealL: fprintf(fp,"  st->print(\"#\" INT64_FORMAT, (int64_t)_c%d);\n", const_index); break;
  case Form::idealF: fprintf(fp,"  st->print(\"#%%f\", _c%d);\n", const_index); break;
  case Form::idealD: fprintf(fp,"  st->print(\"#%%f\", _c%d);\n", const_index); break;
  default:
    assert( false, "ShouldNotReachHere()");
  }
}

// Return the operand form corresponding to the given index, else NULL.
OperandForm *OperandForm::constant_operand(FormDict &globals,
                                           uint      index) {
  // !!!!!
  // Check behavior on complex operands
  uint n_consts = num_consts(globals);
  if( n_consts > 0 ) {
    uint i = 0;
    const char *type;
    Component  *comp;
    _components.reset();
    if ((comp = _components.iter()) == NULL) {
      assert(n_consts == 1, "Bad component list detected.\n");
      // Current operand is THE operand
      if ( index == 0 ) {
        return this;
      }
    } // end if NULL
    else {
      // Skip the first component, it can not be a DEF of a constant
      do {
        type = comp->base_type(globals);
        // Check that "type" is a 'ConI', 'ConP', ...
        if ( ideal_to_const_type(type) != Form::none ) {
          // When at correct component, get corresponding Operand
          if ( index == 0 ) {
            return globals[comp->_type]->is_operand();
          }
          // Decrement number of constants to go
          --index;
        }
      } while((comp = _components.iter()) != NULL);
    }
  }

  // Did not find a constant for this index.
  return NULL;
}

// If this operand has a single ideal type, return its type
Form::DataType OperandForm::simple_type(FormDict &globals) const {
  const char *type_name = ideal_type(globals);
  Form::DataType type   = type_name ? ideal_to_const_type( type_name )
                                    : Form::none;
  return type;
}

Form::DataType OperandForm::is_base_constant(FormDict &globals) const {
  if ( _matrule == NULL )    return Form::none;

  return _matrule->is_base_constant(globals);
}

// "true" if this operand is a simple type that is swallowed
bool  OperandForm::swallowed(FormDict &globals) const {
  Form::DataType type   = simple_type(globals);
  if( type != Form::none ) {
    return true;
  }

  return false;
}

// Output code to access the value of the index'th constant
void OperandForm::access_constant(FILE *fp, FormDict &globals,
                                  uint const_index) {
  OperandForm *oper = constant_operand(globals, const_index);
  assert( oper, "Index exceeds number of constants in operand");
  Form::DataType dtype = oper->is_base_constant(globals);

  switch(dtype) {
  case idealI: fprintf(fp,"_c%d",           const_index); break;
  case idealP: fprintf(fp,"_c%d->get_con()",const_index); break;
  case idealL: fprintf(fp,"_c%d",           const_index); break;
  case idealF: fprintf(fp,"_c%d",           const_index); break;
  case idealD: fprintf(fp,"_c%d",           const_index); break;
  default:
    assert( false, "ShouldNotReachHere()");
  }
}


void OperandForm::dump() {
  output(stderr);
}

void OperandForm::output(FILE *fp) {
  fprintf(fp,"\nOperand: %s\n", (_ident?_ident:""));
  if (_matrule)    _matrule->dump();
  if (_interface)  _interface->dump();
  if (_attribs)    _attribs->dump();
  if (_predicate)  _predicate->dump();
  if (_constraint) _constraint->dump();
  if (_construct)  _construct->dump();
  if (_format)     _format->dump();
}

//------------------------------Constraint-------------------------------------
Constraint::Constraint(const char *func, const char *arg)
  : _func(func), _arg(arg) {
}
Constraint::~Constraint() { /* not owner of char* */
}

bool Constraint::stack_slots_only() const {
  return strcmp(_func, "ALLOC_IN_RC") == 0
      && strcmp(_arg,  "stack_slots") == 0;
}

void Constraint::dump() {
  output(stderr);
}

void Constraint::output(FILE *fp) {           // Write info to output files
  assert((_func != NULL && _arg != NULL),"missing constraint function or arg");
  fprintf(fp,"Constraint: %s ( %s )\n", _func, _arg);
}

//------------------------------Predicate--------------------------------------
Predicate::Predicate(char *pr)
  : _pred(pr) {
}
Predicate::~Predicate() {
}

void Predicate::dump() {
  output(stderr);
}

void Predicate::output(FILE *fp) {
  fprintf(fp,"Predicate");  // Write to output files
}
//------------------------------Interface--------------------------------------
Interface::Interface(const char *name) : _name(name) {
}
Interface::~Interface() {
}

Form::InterfaceType Interface::interface_type(FormDict &globals) const {
  Interface *thsi = (Interface*)this;
  if ( thsi->is_RegInterface()   ) return Form::register_interface;
  if ( thsi->is_MemInterface()   ) return Form::memory_interface;
  if ( thsi->is_ConstInterface() ) return Form::constant_interface;
  if ( thsi->is_CondInterface()  ) return Form::conditional_interface;

  return Form::no_interface;
}

RegInterface   *Interface::is_RegInterface() {
  if ( strcmp(_name,"REG_INTER") != 0 )
    return NULL;
  return (RegInterface*)this;
}
MemInterface   *Interface::is_MemInterface() {
  if ( strcmp(_name,"MEMORY_INTER") != 0 )  return NULL;
  return (MemInterface*)this;
}
ConstInterface *Interface::is_ConstInterface() {
  if ( strcmp(_name,"CONST_INTER") != 0 )  return NULL;
  return (ConstInterface*)this;
}
CondInterface  *Interface::is_CondInterface() {
  if ( strcmp(_name,"COND_INTER") != 0 )  return NULL;
  return (CondInterface*)this;
}


void Interface::dump() {
  output(stderr);
}

// Write info to output files
void Interface::output(FILE *fp) {
  fprintf(fp,"Interface: %s\n", (_name ? _name : "") );
}

//------------------------------RegInterface-----------------------------------
RegInterface::RegInterface() : Interface("REG_INTER") {
}
RegInterface::~RegInterface() {
}

void RegInterface::dump() {
  output(stderr);
}

// Write info to output files
void RegInterface::output(FILE *fp) {
  Interface::output(fp);
}

//------------------------------ConstInterface---------------------------------
ConstInterface::ConstInterface() : Interface("CONST_INTER") {
}
ConstInterface::~ConstInterface() {
}

void ConstInterface::dump() {
  output(stderr);
}

// Write info to output files
void ConstInterface::output(FILE *fp) {
  Interface::output(fp);
}

//------------------------------MemInterface-----------------------------------
MemInterface::MemInterface(char *base, char *index, char *scale, char *disp)
  : Interface("MEMORY_INTER"), _base(base), _index(index), _scale(scale), _disp(disp) {
}
MemInterface::~MemInterface() {
  // not owner of any character arrays
}

void MemInterface::dump() {
  output(stderr);
}

// Write info to output files
void MemInterface::output(FILE *fp) {
  Interface::output(fp);
  if ( _base  != NULL ) fprintf(fp,"  base  == %s\n", _base);
  if ( _index != NULL ) fprintf(fp,"  index == %s\n", _index);
  if ( _scale != NULL ) fprintf(fp,"  scale == %s\n", _scale);
  if ( _disp  != NULL ) fprintf(fp,"  disp  == %s\n", _disp);
  // fprintf(fp,"\n");
}

//------------------------------CondInterface----------------------------------
CondInterface::CondInterface(const char* equal,         const char* equal_format,
                             const char* not_equal,     const char* not_equal_format,
                             const char* less,          const char* less_format,
                             const char* greater_equal, const char* greater_equal_format,
                             const char* less_equal,    const char* less_equal_format,
                             const char* greater,       const char* greater_format,
                             const char* overflow,      const char* overflow_format,
                             const char* no_overflow,   const char* no_overflow_format)
  : Interface("COND_INTER"),
    _equal(equal),                 _equal_format(equal_format),
    _not_equal(not_equal),         _not_equal_format(not_equal_format),
    _less(less),                   _less_format(less_format),
    _greater_equal(greater_equal), _greater_equal_format(greater_equal_format),
    _less_equal(less_equal),       _less_equal_format(less_equal_format),
    _greater(greater),             _greater_format(greater_format),
    _overflow(overflow),           _overflow_format(overflow_format),
    _no_overflow(no_overflow),     _no_overflow_format(no_overflow_format) {
}
CondInterface::~CondInterface() {
  // not owner of any character arrays
}

void CondInterface::dump() {
  output(stderr);
}

// Write info to output files
void CondInterface::output(FILE *fp) {
  Interface::output(fp);
  if ( _equal  != NULL )     fprintf(fp," equal        == %s\n", _equal);
  if ( _not_equal  != NULL ) fprintf(fp," not_equal    == %s\n", _not_equal);
  if ( _less  != NULL )      fprintf(fp," less         == %s\n", _less);
  if ( _greater_equal  != NULL ) fprintf(fp," greater_equal    == %s\n", _greater_equal);
  if ( _less_equal  != NULL ) fprintf(fp," less_equal   == %s\n", _less_equal);
  if ( _greater  != NULL )    fprintf(fp," greater      == %s\n", _greater);
  if ( _overflow != NULL )    fprintf(fp," overflow     == %s\n", _overflow);
  if ( _no_overflow != NULL ) fprintf(fp," no_overflow  == %s\n", _no_overflow);
  // fprintf(fp,"\n");
}

//------------------------------ConstructRule----------------------------------
ConstructRule::ConstructRule(char *cnstr)
  : _construct(cnstr) {
}
ConstructRule::~ConstructRule() {
}

void ConstructRule::dump() {
  output(stderr);
}

void ConstructRule::output(FILE *fp) {
  fprintf(fp,"\nConstruct Rule\n");  // Write to output files
}


//==============================Shared Forms===================================
//------------------------------AttributeForm----------------------------------
int         AttributeForm::_insId   = 0;           // start counter at 0
int         AttributeForm::_opId    = 0;           // start counter at 0
const char* AttributeForm::_ins_cost = "ins_cost"; // required name
const char* AttributeForm::_op_cost  = "op_cost";  // required name

AttributeForm::AttributeForm(char *attr, int type, char *attrdef)
  : Form(Form::ATTR), _attrname(attr), _atype(type), _attrdef(attrdef) {
    if (type==OP_ATTR) {
      id = ++_opId;
    }
    else if (type==INS_ATTR) {
      id = ++_insId;
    }
    else assert( false,"");
}
AttributeForm::~AttributeForm() {
}

// Dynamic type check
AttributeForm *AttributeForm::is_attribute() const {
  return (AttributeForm*)this;
}


// inlined  // int  AttributeForm::type() { return id;}

void AttributeForm::dump() {
  output(stderr);
}

void AttributeForm::output(FILE *fp) {
  if( _attrname && _attrdef ) {
    fprintf(fp,"\n// AttributeForm \nstatic const int %s = %s;\n",
            _attrname, _attrdef);
  }
  else {
    fprintf(fp,"\n// AttributeForm missing name %s or definition %s\n",
            (_attrname?_attrname:""), (_attrdef?_attrdef:"") );
  }
}

//------------------------------Component--------------------------------------
Component::Component(const char *name, const char *type, int usedef)
  : _name(name), _type(type), _usedef(usedef) {
    _ftype = Form::COMP;
}
Component::~Component() {
}

// True if this component is equal to the parameter.
bool Component::is(int use_def_kill_enum) const {
  return (_usedef == use_def_kill_enum ? true : false);
}
// True if this component is used/def'd/kill'd as the parameter suggests.
bool Component::isa(int use_def_kill_enum) const {
  return (_usedef & use_def_kill_enum) == use_def_kill_enum;
}

// Extend this component with additional use/def/kill behavior
int Component::promote_use_def_info(int new_use_def) {
  _usedef |= new_use_def;

  return _usedef;
}

// Check the base type of this component, if it has one
const char *Component::base_type(FormDict &globals) {
  const Form *frm = globals[_type];
  if (frm == NULL) return NULL;
  OperandForm *op = frm->is_operand();
  if (op == NULL) return NULL;
  if (op->ideal_only()) return op->_ident;
  return (char *)op->ideal_type(globals);
}

void Component::dump() {
  output(stderr);
}

void Component::output(FILE *fp) {
  fprintf(fp,"Component:");  // Write to output files
  fprintf(fp, "  name = %s", _name);
  fprintf(fp, ", type = %s", _type);
  assert(_usedef != 0, "unknown effect");
  fprintf(fp, ", use/def = %s\n", getUsedefName());
}


//------------------------------ComponentList---------------------------------
ComponentList::ComponentList() : NameList(), _matchcnt(0) {
}
ComponentList::~ComponentList() {
  // // This list may not own its elements if copied via assignment
  // Component *component;
  // for (reset(); (component = iter()) != NULL;) {
  //   delete component;
  // }
}

void   ComponentList::insert(Component *component, bool mflag) {
  NameList::addName((char *)component);
  if(mflag) _matchcnt++;
}
void   ComponentList::insert(const char *name, const char *opType, int usedef,
                             bool mflag) {
  Component * component = new Component(name, opType, usedef);
  insert(component, mflag);
}
Component *ComponentList::current() { return (Component*)NameList::current(); }
Component *ComponentList::iter()    { return (Component*)NameList::iter(); }
Component *ComponentList::match_iter() {
  if(_iter < _matchcnt) return (Component*)NameList::iter();
  return NULL;
}
Component *ComponentList::post_match_iter() {
  Component *comp = iter();
  // At end of list?
  if ( comp == NULL ) {
    return comp;
  }
  // In post-match components?
  if (_iter > match_count()-1) {
    return comp;
  }

  return post_match_iter();
}

void       ComponentList::reset()   { NameList::reset(); }
int        ComponentList::count()   { return NameList::count(); }

Component *ComponentList::operator[](int position) {
  // Shortcut complete iteration if there are not enough entries
  if (position >= count()) return NULL;

  int        index     = 0;
  Component *component = NULL;
  for (reset(); (component = iter()) != NULL;) {
    if (index == position) {
      return component;
    }
    ++index;
  }

  return NULL;
}

const Component *ComponentList::search(const char *name) {
  PreserveIter pi(this);
  reset();
  for( Component *comp = NULL; ((comp = iter()) != NULL); ) {
    if( strcmp(comp->_name,name) == 0 ) return comp;
  }

  return NULL;
}

// Return number of USEs + number of DEFs
// When there are no components, or the first component is a USE,
// then we add '1' to hold a space for the 'result' operand.
int ComponentList::num_operands() {
  PreserveIter pi(this);
  uint       count = 1;           // result operand
  uint       position = 0;

  Component *component  = NULL;
  for( reset(); (component = iter()) != NULL; ++position ) {
    if( component->isa(Component::USE) ||
        ( position == 0 && (! component->isa(Component::DEF))) ) {
      ++count;
    }
  }

  return count;
}

// Return zero-based position of operand 'name' in list;  -1 if not in list.
// if parameter 'usedef' is ::USE, it will match USE, USE_DEF, ...
int ComponentList::operand_position(const char *name, int usedef, Form *fm) {
  PreserveIter pi(this);
  int position = 0;
  int num_opnds = num_operands();
  Component *component;
  Component* preceding_non_use = NULL;
  Component* first_def = NULL;
  for (reset(); (component = iter()) != NULL; ++position) {
    // When the first component is not a DEF,
    // leave space for the result operand!
    if ( position==0 && (! component->isa(Component::DEF)) ) {
      ++position;
      ++num_opnds;
    }
    if (strcmp(name, component->_name)==0 && (component->isa(usedef))) {
      // When the first entry in the component list is a DEF and a USE
      // Treat them as being separate, a DEF first, then a USE
      if( position==0
          && usedef==Component::USE && component->isa(Component::DEF) ) {
        assert(position+1 < num_opnds, "advertised index in bounds");
        return position+1;
      } else {
        if( preceding_non_use && strcmp(component->_name, preceding_non_use->_name) ) {
          fprintf(stderr, "the name '%s(%s)' should not precede the name '%s(%s)'",
                  preceding_non_use->_name, preceding_non_use->getUsedefName(),
                  name, component->getUsedefName());
          if (fm && fm->is_instruction()) fprintf(stderr,  "in form '%s'", fm->is_instruction()->_ident);
          if (fm && fm->is_operand()) fprintf(stderr,  "in form '%s'", fm->is_operand()->_ident);
          fprintf(stderr,  "\n");
        }
        if( position >= num_opnds ) {
          fprintf(stderr, "the name '%s' is too late in its name list", name);
          if (fm && fm->is_instruction()) fprintf(stderr,  "in form '%s'", fm->is_instruction()->_ident);
          if (fm && fm->is_operand()) fprintf(stderr,  "in form '%s'", fm->is_operand()->_ident);
          fprintf(stderr,  "\n");
        }
        assert(position < num_opnds, "advertised index in bounds");
        return position;
      }
    }
    if( component->isa(Component::DEF)
        && component->isa(Component::USE) ) {
      ++position;
      if( position != 1 )  --position;   // only use two slots for the 1st USE_DEF
    }
    if( component->isa(Component::DEF) && !first_def ) {
      first_def = component;
    }
    if( !component->isa(Component::USE) && component != first_def ) {
      preceding_non_use = component;
    } else if( preceding_non_use && !strcmp(component->_name, preceding_non_use->_name) ) {
      preceding_non_use = NULL;
    }
  }
  return Not_in_list;
}

// Find position for this name, regardless of use/def information
int ComponentList::operand_position(const char *name) {
  PreserveIter pi(this);
  int position = 0;
  Component *component;
  for (reset(); (component = iter()) != NULL; ++position) {
    // When the first component is not a DEF,
    // leave space for the result operand!
    if ( position==0 && (! component->isa(Component::DEF)) ) {
      ++position;
    }
    if (strcmp(name, component->_name)==0) {
      return position;
    }
    if( component->isa(Component::DEF)
        && component->isa(Component::USE) ) {
      ++position;
      if( position != 1 )  --position;   // only use two slots for the 1st USE_DEF
    }
  }
  return Not_in_list;
}

int ComponentList::operand_position_format(const char *name, Form *fm) {
  PreserveIter pi(this);
  int  first_position = operand_position(name);
  int  use_position   = operand_position(name, Component::USE, fm);

  return ((first_position < use_position) ? use_position : first_position);
}

int ComponentList::label_position() {
  PreserveIter pi(this);
  int position = 0;
  reset();
  for( Component *comp; (comp = iter()) != NULL; ++position) {
    // When the first component is not a DEF,
    // leave space for the result operand!
    if ( position==0 && (! comp->isa(Component::DEF)) ) {
      ++position;
    }
    if (strcmp(comp->_type, "label")==0) {
      return position;
    }
    if( comp->isa(Component::DEF)
        && comp->isa(Component::USE) ) {
      ++position;
      if( position != 1 )  --position;   // only use two slots for the 1st USE_DEF
    }
  }

  return -1;
}

int ComponentList::method_position() {
  PreserveIter pi(this);
  int position = 0;
  reset();
  for( Component *comp; (comp = iter()) != NULL; ++position) {
    // When the first component is not a DEF,
    // leave space for the result operand!
    if ( position==0 && (! comp->isa(Component::DEF)) ) {
      ++position;
    }
    if (strcmp(comp->_type, "method")==0) {
      return position;
    }
    if( comp->isa(Component::DEF)
        && comp->isa(Component::USE) ) {
      ++position;
      if( position != 1 )  --position;   // only use two slots for the 1st USE_DEF
    }
  }

  return -1;
}

void ComponentList::dump() { output(stderr); }

void ComponentList::output(FILE *fp) {
  PreserveIter pi(this);
  fprintf(fp, "\n");
  Component *component;
  for (reset(); (component = iter()) != NULL;) {
    component->output(fp);
  }
  fprintf(fp, "\n");
}

//------------------------------MatchNode--------------------------------------
MatchNode::MatchNode(ArchDesc &ad, const char *result, const char *mexpr,
                     const char *opType, MatchNode *lChild, MatchNode *rChild)
  : _AD(ad), _result(result), _name(mexpr), _opType(opType),
    _lChild(lChild), _rChild(rChild), _internalop(0), _numleaves(0),
    _commutative_id(0) {
  _numleaves = (lChild ? lChild->_numleaves : 0)
               + (rChild ? rChild->_numleaves : 0);
}

MatchNode::MatchNode(ArchDesc &ad, MatchNode& mnode)
  : _AD(ad), _result(mnode._result), _name(mnode._name),
    _opType(mnode._opType), _lChild(mnode._lChild), _rChild(mnode._rChild),
    _internalop(0), _numleaves(mnode._numleaves),
    _commutative_id(mnode._commutative_id) {
}

MatchNode::MatchNode(ArchDesc &ad, MatchNode& mnode, int clone)
  : _AD(ad), _result(mnode._result), _name(mnode._name),
    _opType(mnode._opType),
    _internalop(0), _numleaves(mnode._numleaves),
    _commutative_id(mnode._commutative_id) {
  if (mnode._lChild) {
    _lChild = new MatchNode(ad, *mnode._lChild, clone);
  } else {
    _lChild = NULL;
  }
  if (mnode._rChild) {
    _rChild = new MatchNode(ad, *mnode._rChild, clone);
  } else {
    _rChild = NULL;
  }
}

MatchNode::~MatchNode() {
  // // This node may not own its children if copied via assignment
  // if( _lChild ) delete _lChild;
  // if( _rChild ) delete _rChild;
}

bool  MatchNode::find_type(const char *type, int &position) const {
  if ( (_lChild != NULL) && (_lChild->find_type(type, position)) ) return true;
  if ( (_rChild != NULL) && (_rChild->find_type(type, position)) ) return true;

  if (strcmp(type,_opType)==0)  {
    return true;
  } else {
    ++position;
  }
  return false;
}

// Recursive call collecting info on top-level operands, not transitive.
// Implementation does not modify state of internal structures.
void MatchNode::append_components(FormDict& locals, ComponentList& components,
                                  bool def_flag) const {
  int usedef = def_flag ? Component::DEF : Component::USE;
  FormDict &globals = _AD.globalNames();

  assert (_name != NULL, "MatchNode::build_components encountered empty node\n");
  // Base case
  if (_lChild==NULL && _rChild==NULL) {
    // If _opType is not an operation, do not build a component for it #####
    const Form *f = globals[_opType];
    if( f != NULL ) {
      // Add non-ideals that are operands, operand-classes,
      if( ! f->ideal_only()
          && (f->is_opclass() || f->is_operand()) ) {
        components.insert(_name, _opType, usedef, true);
      }
    }
    return;
  }
  // Promote results of "Set" to DEF
  bool tmpdef_flag = (!strcmp(_opType, "Set")) ? true : false;
  if (_lChild) _lChild->append_components(locals, components, tmpdef_flag);
  tmpdef_flag = false;   // only applies to component immediately following 'Set'
  if (_rChild) _rChild->append_components(locals, components, tmpdef_flag);
}

// Find the n'th base-operand in the match node,
// recursively investigates match rules of user-defined operands.
//
// Implementation does not modify state of internal structures since they
// can be shared.
bool MatchNode::base_operand(uint &position, FormDict &globals,
                             const char * &result, const char * &name,
                             const char * &opType) const {
  assert (_name != NULL, "MatchNode::base_operand encountered empty node\n");
  // Base case
  if (_lChild==NULL && _rChild==NULL) {
    // Check for special case: "Universe", "label"
    if (strcmp(_opType,"Universe") == 0 || strcmp(_opType,"label")==0 ) {
      if (position == 0) {
        result = _result;
        name   = _name;
        opType = _opType;
        return 1;
      } else {
        -- position;
        return 0;
      }
    }

    const Form *form = globals[_opType];
    MatchNode *matchNode = NULL;
    // Check for user-defined type
    if (form) {
      // User operand or instruction?
      OperandForm  *opForm = form->is_operand();
      InstructForm *inForm = form->is_instruction();
      if ( opForm ) {
        matchNode = (MatchNode*)opForm->_matrule;
      } else if ( inForm ) {
        matchNode = (MatchNode*)inForm->_matrule;
      }
    }
    // if this is user-defined, recurse on match rule
    // User-defined operand and instruction forms have a match-rule.
    if (matchNode) {
      return (matchNode->base_operand(position,globals,result,name,opType));
    } else {
      // Either not a form, or a system-defined form (no match rule).
      if (position==0) {
        result = _result;
        name   = _name;
        opType = _opType;
        return 1;
      } else {
        --position;
        return 0;
      }
    }

  } else {
    // Examine the left child and right child as well
    if (_lChild) {
      if (_lChild->base_operand(position, globals, result, name, opType))
        return 1;
    }

    if (_rChild) {
      if (_rChild->base_operand(position, globals, result, name, opType))
        return 1;
    }
  }

  return 0;
}

// Recursive call on all operands' match rules in my match rule.
uint  MatchNode::num_consts(FormDict &globals) const {
  uint        index      = 0;
  uint        num_consts = 0;
  const char *result;
  const char *name;
  const char *opType;

  for (uint position = index;
       base_operand(position,globals,result,name,opType); position = index) {
    ++index;
    if( ideal_to_const_type(opType) )        num_consts++;
  }

  return num_consts;
}

// Recursive call on all operands' match rules in my match rule.
// Constants in match rule subtree with specified type
uint  MatchNode::num_consts(FormDict &globals, Form::DataType type) const {
  uint        index      = 0;
  uint        num_consts = 0;
  const char *result;
  const char *name;
  const char *opType;

  for (uint position = index;
       base_operand(position,globals,result,name,opType); position = index) {
    ++index;
    if( ideal_to_const_type(opType) == type ) num_consts++;
  }

  return num_consts;
}

// Recursive call on all operands' match rules in my match rule.
uint  MatchNode::num_const_ptrs(FormDict &globals) const {
  return  num_consts( globals, Form::idealP );
}

bool  MatchNode::sets_result() const {
  return   ( (strcmp(_name,"Set") == 0) ? true : false );
}

const char *MatchNode::reduce_right(FormDict &globals) const {
  // If there is no right reduction, return NULL.
  const char      *rightStr    = NULL;

  // If we are a "Set", start from the right child.
  const MatchNode *const mnode = sets_result() ?
    (const MatchNode *)this->_rChild :
    (const MatchNode *)this;

  // If our right child exists, it is the right reduction
  if ( mnode->_rChild ) {
    rightStr = mnode->_rChild->_internalop ? mnode->_rChild->_internalop
      : mnode->_rChild->_opType;
  }
  // Else, May be simple chain rule: (Set dst operand_form), rightStr=NULL;
  return rightStr;
}

const char *MatchNode::reduce_left(FormDict &globals) const {
  // If there is no left reduction, return NULL.
  const char  *leftStr  = NULL;

  // If we are a "Set", start from the right child.
  const MatchNode *const mnode = sets_result() ?
    (const MatchNode *)this->_rChild :
    (const MatchNode *)this;

  // If our left child exists, it is the left reduction
  if ( mnode->_lChild ) {
    leftStr = mnode->_lChild->_internalop ? mnode->_lChild->_internalop
      : mnode->_lChild->_opType;
  } else {
    // May be simple chain rule: (Set dst operand_form_source)
    if ( sets_result() ) {
      OperandForm *oper = globals[mnode->_opType]->is_operand();
      if( oper ) {
        leftStr = mnode->_opType;
      }
    }
  }
  return leftStr;
}

//------------------------------count_instr_names------------------------------
// Count occurrences of operands names in the leaves of the instruction
// match rule.
void MatchNode::count_instr_names( Dict &names ) {
  if( this == NULL ) return;
  if( _lChild ) _lChild->count_instr_names(names);
  if( _rChild ) _rChild->count_instr_names(names);
  if( !_lChild && !_rChild ) {
    uintptr_t cnt = (uintptr_t)names[_name];
    cnt++;                      // One more name found
    names.Insert(_name,(void*)cnt);
  }
}

//------------------------------build_instr_pred-------------------------------
// Build a path to 'name' in buf.  Actually only build if cnt is zero, so we
// can skip some leading instances of 'name'.
int MatchNode::build_instr_pred( char *buf, const char *name, int cnt ) {
  if( _lChild ) {
    if( !cnt ) strcpy( buf, "_kids[0]->" );
    cnt = _lChild->build_instr_pred( buf+strlen(buf), name, cnt );
    if( cnt < 0 ) return cnt;   // Found it, all done
  }
  if( _rChild ) {
    if( !cnt ) strcpy( buf, "_kids[1]->" );
    cnt = _rChild->build_instr_pred( buf+strlen(buf), name, cnt );
    if( cnt < 0 ) return cnt;   // Found it, all done
  }
  if( !_lChild && !_rChild ) {  // Found a leaf
    // Wrong name?  Give up...
    if( strcmp(name,_name) ) return cnt;
    if( !cnt ) strcpy(buf,"_leaf");
    return cnt-1;
  }
  return cnt;
}


//------------------------------build_internalop-------------------------------
// Build string representation of subtree
void MatchNode::build_internalop( ) {
  char *iop, *subtree;
  const char *lstr, *rstr;
  // Build string representation of subtree
  // Operation lchildType rchildType
  int len = (int)strlen(_opType) + 4;
  lstr = (_lChild) ? ((_lChild->_internalop) ?
                       _lChild->_internalop : _lChild->_opType) : "";
  rstr = (_rChild) ? ((_rChild->_internalop) ?
                       _rChild->_internalop : _rChild->_opType) : "";
  len += (int)strlen(lstr) + (int)strlen(rstr);
  subtree = (char *)malloc(len);
  sprintf(subtree,"_%s_%s_%s", _opType, lstr, rstr);
  // Hash the subtree string in _internalOps; if a name exists, use it
  iop = (char *)_AD._internalOps[subtree];
  // Else create a unique name, and add it to the hash table
  if (iop == NULL) {
    iop = subtree;
    _AD._internalOps.Insert(subtree, iop);
    _AD._internalOpNames.addName(iop);
    _AD._internalMatch.Insert(iop, this);
  }
  // Add the internal operand name to the MatchNode
  _internalop = iop;
  _result = iop;
}


void MatchNode::dump() {
  output(stderr);
}

void MatchNode::output(FILE *fp) {
  if (_lChild==0 && _rChild==0) {
    fprintf(fp," %s",_name);    // operand
  }
  else {
    fprintf(fp," (%s ",_name);  // " (opcodeName "
    if(_lChild) _lChild->output(fp); //               left operand
    if(_rChild) _rChild->output(fp); //                    right operand
    fprintf(fp,")");                 //                                 ")"
  }
}

int MatchNode::needs_ideal_memory_edge(FormDict &globals) const {
  static const char *needs_ideal_memory_list[] = {
    "StoreI","StoreL","StoreP","StoreN","StoreNKlass","StoreD","StoreF" ,
    "StoreB","StoreC","Store" ,"StoreFP",
    "LoadI", "LoadL", "LoadP" ,"LoadN", "LoadD" ,"LoadF"  ,
    "LoadB" , "LoadUB", "LoadUS" ,"LoadS" ,"Load" ,
    "StoreVector", "LoadVector",
    "LoadRange", "LoadKlass", "LoadNKlass", "LoadL_unaligned", "LoadD_unaligned",
    "LoadPLocked",
    "StorePConditional", "StoreIConditional", "StoreLConditional",
    "CompareAndSwapB", "CompareAndSwapS", "CompareAndSwapI", "CompareAndSwapL", "CompareAndSwapP", "CompareAndSwapN",
    "WeakCompareAndSwapB", "WeakCompareAndSwapS", "WeakCompareAndSwapI", "WeakCompareAndSwapL", "WeakCompareAndSwapP", "WeakCompareAndSwapN",
    "CompareAndExchangeB", "CompareAndExchangeS", "CompareAndExchangeI", "CompareAndExchangeL", "CompareAndExchangeP", "CompareAndExchangeN",
    "StoreCM",
    "ClearArray",
    "GetAndSetB", "GetAndSetS", "GetAndAddI", "GetAndSetI", "GetAndSetP",
    "GetAndAddB", "GetAndAddS", "GetAndAddL", "GetAndSetL", "GetAndSetN",
  };
  int cnt = sizeof(needs_ideal_memory_list)/sizeof(char*);
  if( strcmp(_opType,"PrefetchAllocation")==0 )
    return 1;
  if( _lChild ) {
    const char *opType = _lChild->_opType;
    for( int i=0; i<cnt; i++ )
      if( strcmp(opType,needs_ideal_memory_list[i]) == 0 )
        return 1;
    if( _lChild->needs_ideal_memory_edge(globals) )
      return 1;
  }
  if( _rChild ) {
    const char *opType = _rChild->_opType;
    for( int i=0; i<cnt; i++ )
      if( strcmp(opType,needs_ideal_memory_list[i]) == 0 )
        return 1;
    if( _rChild->needs_ideal_memory_edge(globals) )
      return 1;
  }

  return 0;
}

// TRUE if defines a derived oop, and so needs a base oop edge present
// post-matching.
int MatchNode::needs_base_oop_edge() const {
  if( !strcmp(_opType,"AddP") ) return 1;
  if( strcmp(_opType,"Set") ) return 0;
  return !strcmp(_rChild->_opType,"AddP");
}

int InstructForm::needs_base_oop_edge(FormDict &globals) const {
  if( is_simple_chain_rule(globals) ) {
    const char *src = _matrule->_rChild->_opType;
    OperandForm *src_op = globals[src]->is_operand();
    assert( src_op, "Not operand class of chain rule" );
    return src_op->_matrule ? src_op->_matrule->needs_base_oop_edge() : 0;
  }                             // Else check instruction

  return _matrule ? _matrule->needs_base_oop_edge() : 0;
}


//-------------------------cisc spilling methods-------------------------------
// helper routines and methods for detecting cisc-spilling instructions
//-------------------------cisc_spill_merge------------------------------------
int MatchNode::cisc_spill_merge(int left_spillable, int right_spillable) {
  int cisc_spillable  = Maybe_cisc_spillable;

  // Combine results of left and right checks
  if( (left_spillable == Maybe_cisc_spillable) && (right_spillable == Maybe_cisc_spillable) ) {
    // neither side is spillable, nor prevents cisc spilling
    cisc_spillable = Maybe_cisc_spillable;
  }
  else if( (left_spillable == Maybe_cisc_spillable) && (right_spillable > Maybe_cisc_spillable) ) {
    // right side is spillable
    cisc_spillable = right_spillable;
  }
  else if( (right_spillable == Maybe_cisc_spillable) && (left_spillable > Maybe_cisc_spillable) ) {
    // left side is spillable
    cisc_spillable = left_spillable;
  }
  else if( (left_spillable == Not_cisc_spillable) || (right_spillable == Not_cisc_spillable) ) {
    // left or right prevents cisc spilling this instruction
    cisc_spillable = Not_cisc_spillable;
  }
  else {
    // Only allow one to spill
    cisc_spillable = Not_cisc_spillable;
  }

  return cisc_spillable;
}

//-------------------------root_ops_match--------------------------------------
bool static root_ops_match(FormDict &globals, const char *op1, const char *op2) {
  // Base Case: check that the current operands/operations match
  assert( op1, "Must have op's name");
  assert( op2, "Must have op's name");
  const Form *form1 = globals[op1];
  const Form *form2 = globals[op2];

  return (form1 == form2);
}

//-------------------------cisc_spill_match_node-------------------------------
// Recursively check two MatchRules for legal conversion via cisc-spilling
int MatchNode::cisc_spill_match(FormDict& globals, RegisterForm* registers, MatchNode* mRule2, const char* &operand, const char* &reg_type) {
  int cisc_spillable  = Maybe_cisc_spillable;
  int left_spillable  = Maybe_cisc_spillable;
  int right_spillable = Maybe_cisc_spillable;

  // Check that each has same number of operands at this level
  if( (_lChild && !(mRule2->_lChild)) || (_rChild && !(mRule2->_rChild)) )
    return Not_cisc_spillable;

  // Base Case: check that the current operands/operations match
  // or are CISC spillable
  assert( _opType, "Must have _opType");
  assert( mRule2->_opType, "Must have _opType");
  const Form *form  = globals[_opType];
  const Form *form2 = globals[mRule2->_opType];
  if( form == form2 ) {
    cisc_spillable = Maybe_cisc_spillable;
  } else {
    const InstructForm *form2_inst = form2 ? form2->is_instruction() : NULL;
    const char *name_left  = mRule2->_lChild ? mRule2->_lChild->_opType : NULL;
    const char *name_right = mRule2->_rChild ? mRule2->_rChild->_opType : NULL;
    DataType data_type = Form::none;
    if (form->is_operand()) {
      // Make sure the loadX matches the type of the reg
      data_type = form->ideal_to_Reg_type(form->is_operand()->ideal_type(globals));
    }
    // Detect reg vs (loadX memory)
    if( form->is_cisc_reg(globals)
        && form2_inst
        && data_type != Form::none
        && (is_load_from_memory(mRule2->_opType) == data_type) // reg vs. (load memory)
        && (name_left != NULL)       // NOT (load)
        && (name_right == NULL) ) {  // NOT (load memory foo)
      const Form *form2_left = name_left ? globals[name_left] : NULL;
      if( form2_left && form2_left->is_cisc_mem(globals) ) {
        cisc_spillable = Is_cisc_spillable;
        operand        = _name;
        reg_type       = _result;
        return Is_cisc_spillable;
      } else {
        cisc_spillable = Not_cisc_spillable;
      }
    }
    // Detect reg vs memory
    else if( form->is_cisc_reg(globals) && form2->is_cisc_mem(globals) ) {
      cisc_spillable = Is_cisc_spillable;
      operand        = _name;
      reg_type       = _result;
      return Is_cisc_spillable;
    } else {
      cisc_spillable = Not_cisc_spillable;
    }
  }

  // If cisc is still possible, check rest of tree
  if( cisc_spillable == Maybe_cisc_spillable ) {
    // Check that each has same number of operands at this level
    if( (_lChild && !(mRule2->_lChild)) || (_rChild && !(mRule2->_rChild)) ) return Not_cisc_spillable;

    // Check left operands
    if( (_lChild == NULL) && (mRule2->_lChild == NULL) ) {
      left_spillable = Maybe_cisc_spillable;
    } else  if (_lChild != NULL) {
      left_spillable = _lChild->cisc_spill_match(globals, registers, mRule2->_lChild, operand, reg_type);
    }

    // Check right operands
    if( (_rChild == NULL) && (mRule2->_rChild == NULL) ) {
      right_spillable =  Maybe_cisc_spillable;
    } else if (_rChild != NULL) {
      right_spillable = _rChild->cisc_spill_match(globals, registers, mRule2->_rChild, operand, reg_type);
    }

    // Combine results of left and right checks
    cisc_spillable = cisc_spill_merge(left_spillable, right_spillable);
  }

  return cisc_spillable;
}

//---------------------------cisc_spill_match_rule------------------------------
// Recursively check two MatchRules for legal conversion via cisc-spilling
// This method handles the root of Match tree,
// general recursive checks done in MatchNode
int  MatchRule::matchrule_cisc_spill_match(FormDict& globals, RegisterForm* registers,
                                           MatchRule* mRule2, const char* &operand,
                                           const char* &reg_type) {
  int cisc_spillable  = Maybe_cisc_spillable;
  int left_spillable  = Maybe_cisc_spillable;
  int right_spillable = Maybe_cisc_spillable;

  // Check that each sets a result
  if( !(sets_result() && mRule2->sets_result()) ) return Not_cisc_spillable;
  // Check that each has same number of operands at this level
  if( (_lChild && !(mRule2->_lChild)) || (_rChild && !(mRule2->_rChild)) ) return Not_cisc_spillable;

  // Check left operands: at root, must be target of 'Set'
  if( (_lChild == NULL) || (mRule2->_lChild == NULL) ) {
    left_spillable = Not_cisc_spillable;
  } else {
    // Do not support cisc-spilling instruction's target location
    if( root_ops_match(globals, _lChild->_opType, mRule2->_lChild->_opType) ) {
      left_spillable = Maybe_cisc_spillable;
    } else {
      left_spillable = Not_cisc_spillable;
    }
  }

  // Check right operands: recursive walk to identify reg->mem operand
  if( (_rChild == NULL) && (mRule2->_rChild == NULL) ) {
    right_spillable =  Maybe_cisc_spillable;
  } else {
    right_spillable = _rChild->cisc_spill_match(globals, registers, mRule2->_rChild, operand, reg_type);
  }

  // Combine results of left and right checks
  cisc_spillable = cisc_spill_merge(left_spillable, right_spillable);

  return cisc_spillable;
}

//----------------------------- equivalent ------------------------------------
// Recursively check to see if two match rules are equivalent.
// This rule handles the root.
bool MatchRule::equivalent(FormDict &globals, MatchNode *mRule2) {
  // Check that each sets a result
  if (sets_result() != mRule2->sets_result()) {
    return false;
  }

  // Check that the current operands/operations match
  assert( _opType, "Must have _opType");
  assert( mRule2->_opType, "Must have _opType");
  const Form *form  = globals[_opType];
  const Form *form2 = globals[mRule2->_opType];
  if( form != form2 ) {
    return false;
  }

  if (_lChild ) {
    if( !_lChild->equivalent(globals, mRule2->_lChild) )
      return false;
  } else if (mRule2->_lChild) {
    return false; // I have NULL left child, mRule2 has non-NULL left child.
  }

  if (_rChild ) {
    if( !_rChild->equivalent(globals, mRule2->_rChild) )
      return false;
  } else if (mRule2->_rChild) {
    return false; // I have NULL right child, mRule2 has non-NULL right child.
  }

  // We've made it through the gauntlet.
  return true;
}

//----------------------------- equivalent ------------------------------------
// Recursively check to see if two match rules are equivalent.
// This rule handles the operands.
bool MatchNode::equivalent(FormDict &globals, MatchNode *mNode2) {
  if( !mNode2 )
    return false;

  // Check that the current operands/operations match
  assert( _opType, "Must have _opType");
  assert( mNode2->_opType, "Must have _opType");
  const Form *form  = globals[_opType];
  const Form *form2 = globals[mNode2->_opType];
  if( form != form2 ) {
    return false;
  }

  // Check that their children also match
  if (_lChild ) {
    if( !_lChild->equivalent(globals, mNode2->_lChild) )
      return false;
  } else if (mNode2->_lChild) {
    return false; // I have NULL left child, mNode2 has non-NULL left child.
  }

  if (_rChild ) {
    if( !_rChild->equivalent(globals, mNode2->_rChild) )
      return false;
  } else if (mNode2->_rChild) {
    return false; // I have NULL right child, mNode2 has non-NULL right child.
  }

  // We've made it through the gauntlet.
  return true;
}

//-------------------------- has_commutative_op -------------------------------
// Recursively check for commutative operations with subtree operands
// which could be swapped.
void MatchNode::count_commutative_op(int& count) {
  static const char *commut_op_list[] = {
    "AddI","AddL","AddF","AddD",
    "AddVB","AddVS","AddVI","AddVL","AddVF","AddVD",
    "AndI","AndL",
    "AndV",
    "MaxI","MinI",
    "MulI","MulL","MulF","MulD",
    "MulVS","MulVI","MulVL","MulVF","MulVD",
    "OrI","OrL",
    "OrV",
    "XorI","XorL",
    "XorV"
  };
  int cnt = sizeof(commut_op_list)/sizeof(char*);

  if( _lChild && _rChild && (_lChild->_lChild || _rChild->_lChild) ) {
    // Don't swap if right operand is an immediate constant.
    bool is_const = false;
    if( _rChild->_lChild == NULL && _rChild->_rChild == NULL ) {
      FormDict &globals = _AD.globalNames();
      const Form *form = globals[_rChild->_opType];
      if ( form ) {
        OperandForm  *oper = form->is_operand();
        if( oper && oper->interface_type(globals) == Form::constant_interface )
          is_const = true;
      }
    }
    if( !is_const ) {
      for( int i=0; i<cnt; i++ ) {
        if( strcmp(_opType, commut_op_list[i]) == 0 ) {
          count++;
          _commutative_id = count; // id should be > 0
          break;
        }
      }
    }
  }
  if( _lChild )
    _lChild->count_commutative_op(count);
  if( _rChild )
    _rChild->count_commutative_op(count);
}

//-------------------------- swap_commutative_op ------------------------------
// Recursively swap specified commutative operation with subtree operands.
void MatchNode::swap_commutative_op(bool atroot, int id) {
  if( _commutative_id == id ) { // id should be > 0
    assert(_lChild && _rChild && (_lChild->_lChild || _rChild->_lChild ),
            "not swappable operation");
    MatchNode* tmp = _lChild;
    _lChild = _rChild;
    _rChild = tmp;
    // Don't exit here since we need to build internalop.
  }

  bool is_set = ( strcmp(_opType, "Set") == 0 );
  if( _lChild )
    _lChild->swap_commutative_op(is_set, id);
  if( _rChild )
    _rChild->swap_commutative_op(is_set, id);

  // If not the root, reduce this subtree to an internal operand
  if( !atroot && (_lChild || _rChild) ) {
    build_internalop();
  }
}

//-------------------------- swap_commutative_op ------------------------------
// Recursively swap specified commutative operation with subtree operands.
void MatchRule::matchrule_swap_commutative_op(const char* instr_ident, int count, int& match_rules_cnt) {
  assert(match_rules_cnt < 100," too many match rule clones");
  // Clone
  MatchRule* clone = new MatchRule(_AD, this);
  // Swap operands of commutative operation
  ((MatchNode*)clone)->swap_commutative_op(true, count);
  char* buf = (char*) malloc(strlen(instr_ident) + 4);
  sprintf(buf, "%s_%d", instr_ident, match_rules_cnt++);
  clone->_result = buf;

  clone->_next = this->_next;
  this-> _next = clone;
  if( (--count) > 0 ) {
    this-> matchrule_swap_commutative_op(instr_ident, count, match_rules_cnt);
    clone->matchrule_swap_commutative_op(instr_ident, count, match_rules_cnt);
  }
}

//------------------------------MatchRule--------------------------------------
MatchRule::MatchRule(ArchDesc &ad)
  : MatchNode(ad), _depth(0), _construct(NULL), _numchilds(0) {
    _next = NULL;
}

MatchRule::MatchRule(ArchDesc &ad, MatchRule* mRule)
  : MatchNode(ad, *mRule, 0), _depth(mRule->_depth),
    _construct(mRule->_construct), _numchilds(mRule->_numchilds) {
    _next = NULL;
}

MatchRule::MatchRule(ArchDesc &ad, MatchNode* mroot, int depth, char *cnstr,
                     int numleaves)
  : MatchNode(ad,*mroot), _depth(depth), _construct(cnstr),
    _numchilds(0) {
      _next = NULL;
      mroot->_lChild = NULL;
      mroot->_rChild = NULL;
      delete mroot;
      _numleaves = numleaves;
      _numchilds = (_lChild ? 1 : 0) + (_rChild ? 1 : 0);
}
MatchRule::~MatchRule() {
}

// Recursive call collecting info on top-level operands, not transitive.
// Implementation does not modify state of internal structures.
void MatchRule::append_components(FormDict& locals, ComponentList& components, bool def_flag) const {
  assert (_name != NULL, "MatchNode::build_components encountered empty node\n");

  MatchNode::append_components(locals, components,
                               false /* not necessarily a def */);
}

// Recursive call on all operands' match rules in my match rule.
// Implementation does not modify state of internal structures  since they
// can be shared.
// The MatchNode that is called first treats its
bool MatchRule::base_operand(uint &position0, FormDict &globals,
                             const char *&result, const char * &name,
                             const char * &opType)const{
  uint position = position0;

  return (MatchNode::base_operand( position, globals, result, name, opType));
}


bool MatchRule::is_base_register(FormDict &globals) const {
  uint   position = 1;
  const char  *result   = NULL;
  const char  *name     = NULL;
  const char  *opType   = NULL;
  if (!base_operand(position, globals, result, name, opType)) {
    position = 0;
    if( base_operand(position, globals, result, name, opType) &&
        (strcmp(opType,"RegI")==0 ||
         strcmp(opType,"RegP")==0 ||
         strcmp(opType,"RegN")==0 ||
         strcmp(opType,"RegL")==0 ||
         strcmp(opType,"RegF")==0 ||
         strcmp(opType,"RegD")==0 ||
         strcmp(opType,"VecS")==0 ||
         strcmp(opType,"VecD")==0 ||
         strcmp(opType,"VecX")==0 ||
         strcmp(opType,"VecY")==0 ||
         strcmp(opType,"VecZ")==0 ||
         strcmp(opType,"Reg" )==0) ) {
      return 1;
    }
  }
  return 0;
}

Form::DataType MatchRule::is_base_constant(FormDict &globals) const {
  uint         position = 1;
  const char  *result   = NULL;
  const char  *name     = NULL;
  const char  *opType   = NULL;
  if (!base_operand(position, globals, result, name, opType)) {
    position = 0;
    if (base_operand(position, globals, result, name, opType)) {
      return ideal_to_const_type(opType);
    }
  }
  return Form::none;
}

bool MatchRule::is_chain_rule(FormDict &globals) const {

  // Check for chain rule, and do not generate a match list for it
  if ((_lChild == NULL) && (_rChild == NULL) ) {
    const Form *form = globals[_opType];
    // If this is ideal, then it is a base match, not a chain rule.
    if ( form && form->is_operand() && (!form->ideal_only())) {
      return true;
    }
  }
  // Check for "Set" form of chain rule, and do not generate a match list
  if (_rChild) {
    const char *rch = _rChild->_opType;
    const Form *form = globals[rch];
    if ((!strcmp(_opType,"Set") &&
         ((form) && form->is_operand()))) {
      return true;
    }
  }
  return false;
}

int MatchRule::is_ideal_copy() const {
  if( _rChild ) {
    const char  *opType = _rChild->_opType;
#if 1
    if( strcmp(opType,"CastIP")==0 )
      return 1;
#else
    if( strcmp(opType,"CastII")==0 )
      return 1;
    // Do not treat *CastPP this way, because it
    // may transfer a raw pointer to an oop.
    // If the register allocator were to coalesce this
    // into a single LRG, the GC maps would be incorrect.
    //if( strcmp(opType,"CastPP")==0 )
    //  return 1;
    //if( strcmp(opType,"CheckCastPP")==0 )
    //  return 1;
    //
    // Do not treat CastX2P or CastP2X this way, because
    // raw pointers and int types are treated differently
    // when saving local & stack info for safepoints in
    // Output().
    //if( strcmp(opType,"CastX2P")==0 )
    //  return 1;
    //if( strcmp(opType,"CastP2X")==0 )
    //  return 1;
#endif
  }
  if( is_chain_rule(_AD.globalNames()) &&
      _lChild && strncmp(_lChild->_opType,"stackSlot",9)==0 )
    return 1;
  return 0;
}


int MatchRule::is_expensive() const {
  if( _rChild ) {
    const char  *opType = _rChild->_opType;
    if( strcmp(opType,"AtanD")==0 ||
        strcmp(opType,"DivD")==0 ||
        strcmp(opType,"DivF")==0 ||
        strcmp(opType,"DivI")==0 ||
        strcmp(opType,"Log10D")==0 ||
        strcmp(opType,"ModD")==0 ||
        strcmp(opType,"ModF")==0 ||
        strcmp(opType,"ModI")==0 ||
        strcmp(opType,"SqrtD")==0 ||
        strcmp(opType,"SqrtF")==0 ||
        strcmp(opType,"TanD")==0 ||
        strcmp(opType,"ConvD2F")==0 ||
        strcmp(opType,"ConvD2I")==0 ||
        strcmp(opType,"ConvD2L")==0 ||
        strcmp(opType,"ConvF2D")==0 ||
        strcmp(opType,"ConvF2I")==0 ||
        strcmp(opType,"ConvF2L")==0 ||
        strcmp(opType,"ConvI2D")==0 ||
        strcmp(opType,"ConvI2F")==0 ||
        strcmp(opType,"ConvI2L")==0 ||
        strcmp(opType,"ConvL2D")==0 ||
        strcmp(opType,"ConvL2F")==0 ||
        strcmp(opType,"ConvL2I")==0 ||
        strcmp(opType,"DecodeN")==0 ||
        strcmp(opType,"EncodeP")==0 ||
        strcmp(opType,"EncodePKlass")==0 ||
        strcmp(opType,"DecodeNKlass")==0 ||
        strcmp(opType,"FmaD") == 0 ||
        strcmp(opType,"FmaF") == 0 ||
        strcmp(opType,"RoundDouble")==0 ||
        strcmp(opType,"RoundFloat")==0 ||
        strcmp(opType,"ReverseBytesI")==0 ||
        strcmp(opType,"ReverseBytesL")==0 ||
        strcmp(opType,"ReverseBytesUS")==0 ||
        strcmp(opType,"ReverseBytesS")==0 ||
        strcmp(opType,"ReplicateB")==0 ||
        strcmp(opType,"ReplicateS")==0 ||
        strcmp(opType,"ReplicateI")==0 ||
        strcmp(opType,"ReplicateL")==0 ||
        strcmp(opType,"ReplicateF")==0 ||
        strcmp(opType,"ReplicateD")==0 ||
        strcmp(opType,"AddReductionVI")==0 ||
        strcmp(opType,"AddReductionVL")==0 ||
        strcmp(opType,"AddReductionVF")==0 ||
        strcmp(opType,"AddReductionVD")==0 ||
        strcmp(opType,"MulReductionVI")==0 ||
        strcmp(opType,"MulReductionVL")==0 ||
        strcmp(opType,"MulReductionVF")==0 ||
        strcmp(opType,"MulReductionVD")==0 ||
        0 /* 0 to line up columns nicely */ )
      return 1;
  }
  return 0;
}

bool MatchRule::is_ideal_if() const {
  if( !_opType ) return false;
  return
    !strcmp(_opType,"If"            ) ||
    !strcmp(_opType,"CountedLoopEnd");
}

bool MatchRule::is_ideal_fastlock() const {
  if ( _opType && (strcmp(_opType,"Set") == 0) && _rChild ) {
    return (strcmp(_rChild->_opType,"FastLock") == 0);
  }
  return false;
}

bool MatchRule::is_ideal_membar() const {
  if( !_opType ) return false;
  return
    !strcmp(_opType,"MemBarAcquire") ||
    !strcmp(_opType,"MemBarRelease") ||
    !strcmp(_opType,"MemBarAcquireLock") ||
    !strcmp(_opType,"MemBarReleaseLock") ||
    !strcmp(_opType,"LoadFence" ) ||
    !strcmp(_opType,"StoreFence") ||
    !strcmp(_opType,"MemBarVolatile") ||
    !strcmp(_opType,"MemBarCPUOrder") ||
    !strcmp(_opType,"MemBarStoreStore");
}

bool MatchRule::is_ideal_loadPC() const {
  if ( _opType && (strcmp(_opType,"Set") == 0) && _rChild ) {
    return (strcmp(_rChild->_opType,"LoadPC") == 0);
  }
  return false;
}

bool MatchRule::is_ideal_box() const {
  if ( _opType && (strcmp(_opType,"Set") == 0) && _rChild ) {
    return (strcmp(_rChild->_opType,"Box") == 0);
  }
  return false;
}

bool MatchRule::is_ideal_goto() const {
  bool   ideal_goto = false;

  if( _opType && (strcmp(_opType,"Goto") == 0) ) {
    ideal_goto = true;
  }
  return ideal_goto;
}

bool MatchRule::is_ideal_jump() const {
  if( _opType ) {
    if( !strcmp(_opType,"Jump") )
      return true;
  }
  return false;
}

bool MatchRule::is_ideal_bool() const {
  if( _opType ) {
    if( !strcmp(_opType,"Bool") )
      return true;
  }
  return false;
}


Form::DataType MatchRule::is_ideal_load() const {
  Form::DataType ideal_load = Form::none;

  if ( _opType && (strcmp(_opType,"Set") == 0) && _rChild ) {
    const char *opType = _rChild->_opType;
    ideal_load = is_load_from_memory(opType);
  }

  return ideal_load;
}

bool MatchRule::is_vector() const {
  static const char *vector_list[] = {
    "AddVB","AddVS","AddVI","AddVL","AddVF","AddVD",
    "SubVB","SubVS","SubVI","SubVL","SubVF","SubVD",
    "MulVS","MulVI","MulVL","MulVF","MulVD",
    "CMoveVD", "CMoveVF",
    "DivVF","DivVD",
<<<<<<< HEAD
    "AbsVF","AbsVD","AbsVI",
    "NegVF","NegVD","NegVI",
    "SqrtVD",
=======
    "AbsVF","AbsVD",
    "NegVF","NegVD",
    "SqrtVD","SqrtVF",
>>>>>>> 92ee8dfe
    "AndV" ,"XorV" ,"OrV",
    "AddReductionVI", "AddReductionVL",
    "AddReductionVF", "AddReductionVD",
    "MulReductionVI", "MulReductionVL",
    "MulReductionVF", "MulReductionVD",
    "LShiftCntV","RShiftCntV",
    "LShiftVB","LShiftVS","LShiftVI","LShiftVL",
    "RShiftVB","RShiftVS","RShiftVI","RShiftVL",
    "URShiftVB","URShiftVS","URShiftVI","URShiftVL",
    "ReplicateB","ReplicateS","ReplicateI","ReplicateL","ReplicateF","ReplicateD",
    "LoadVector","StoreVector",
    "VectorLoadMask", "VectorStoreMask", "VectorBlend",
    "VectorZeroExtend", "VectorMaskWrapper", "VectorMaskCmp",
    "ConvertVF2VD", "VectorReinterpret",
    "FmaVD", "FmaVF",
    // Next are not supported currently.
    "PackB","PackS","PackI","PackL","PackF","PackD","Pack2L","Pack2D",
    "ExtractB","ExtractUB","ExtractC","ExtractS","ExtractI","ExtractL","ExtractF","ExtractD"
  };
  int cnt = sizeof(vector_list)/sizeof(char*);
  if (_rChild) {
    const char  *opType = _rChild->_opType;
    for (int i=0; i<cnt; i++)
      if (strcmp(opType,vector_list[i]) == 0)
        return true;
  }
  return false;
}


bool MatchRule::skip_antidep_check() const {
  // Some loads operate on what is effectively immutable memory so we
  // should skip the anti dep computations.  For some of these nodes
  // the rewritable field keeps the anti dep logic from triggering but
  // for certain kinds of LoadKlass it does not since they are
  // actually reading memory which could be rewritten by the runtime,
  // though never by generated code.  This disables it uniformly for
  // the nodes that behave like this: LoadKlass, LoadNKlass and
  // LoadRange.
  if ( _opType && (strcmp(_opType,"Set") == 0) && _rChild ) {
    const char *opType = _rChild->_opType;
    if (strcmp("LoadKlass", opType) == 0 ||
        strcmp("LoadNKlass", opType) == 0 ||
        strcmp("LoadRange", opType) == 0) {
      return true;
    }
  }

  return false;
}


Form::DataType MatchRule::is_ideal_store() const {
  Form::DataType ideal_store = Form::none;

  if ( _opType && (strcmp(_opType,"Set") == 0) && _rChild ) {
    const char *opType = _rChild->_opType;
    ideal_store = is_store_to_memory(opType);
  }

  return ideal_store;
}


void MatchRule::dump() {
  output(stderr);
}

// Write just one line.
void MatchRule::output_short(FILE *fp) {
  fprintf(fp,"MatchRule: ( %s",_name);
  if (_lChild) _lChild->output(fp);
  if (_rChild) _rChild->output(fp);
  fprintf(fp," )");
}

void MatchRule::output(FILE *fp) {
  output_short(fp);
  fprintf(fp,"\n   nesting depth = %d\n", _depth);
  if (_result) fprintf(fp,"   Result Type = %s", _result);
  fprintf(fp,"\n");
}

//------------------------------Attribute--------------------------------------
Attribute::Attribute(char *id, char* val, int type)
  : _ident(id), _val(val), _atype(type) {
}
Attribute::~Attribute() {
}

int Attribute::int_val(ArchDesc &ad) {
  // Make sure it is an integer constant:
  int result = 0;
  if (!_val || !ADLParser::is_int_token(_val, result)) {
    ad.syntax_err(0, "Attribute %s must have an integer value: %s",
                  _ident, _val ? _val : "");
  }
  return result;
}

void Attribute::dump() {
  output(stderr);
} // Debug printer

// Write to output files
void Attribute::output(FILE *fp) {
  fprintf(fp,"Attribute: %s  %s\n", (_ident?_ident:""), (_val?_val:""));
}

//------------------------------FormatRule----------------------------------
FormatRule::FormatRule(char *temp)
  : _temp(temp) {
}
FormatRule::~FormatRule() {
}

void FormatRule::dump() {
  output(stderr);
}

// Write to output files
void FormatRule::output(FILE *fp) {
  fprintf(fp,"\nFormat Rule: \n%s", (_temp?_temp:""));
  fprintf(fp,"\n");
}<|MERGE_RESOLUTION|>--- conflicted
+++ resolved
@@ -4166,15 +4166,9 @@
     "MulVS","MulVI","MulVL","MulVF","MulVD",
     "CMoveVD", "CMoveVF",
     "DivVF","DivVD",
-<<<<<<< HEAD
     "AbsVF","AbsVD","AbsVI",
     "NegVF","NegVD","NegVI",
-    "SqrtVD",
-=======
-    "AbsVF","AbsVD",
-    "NegVF","NegVD",
     "SqrtVD","SqrtVF",
->>>>>>> 92ee8dfe
     "AndV" ,"XorV" ,"OrV",
     "AddReductionVI", "AddReductionVL",
     "AddReductionVF", "AddReductionVD",
