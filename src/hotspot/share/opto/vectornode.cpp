/*
 * Copyright (c) 2007, 2017, Oracle and/or its affiliates. All rights reserved.
 * DO NOT ALTER OR REMOVE COPYRIGHT NOTICES OR THIS FILE HEADER.
 *
 * This code is free software; you can redistribute it and/or modify it
 * under the terms of the GNU General Public License version 2 only, as
 * published by the Free Software Foundation.
 *
 * This code is distributed in the hope that it will be useful, but WITHOUT
 * ANY WARRANTY; without even the implied warranty of MERCHANTABILITY or
 * FITNESS FOR A PARTICULAR PURPOSE.  See the GNU General Public License
 * version 2 for more details (a copy is included in the LICENSE file that
 * accompanied this code).
 *
 * You should have received a copy of the GNU General Public License version
 * 2 along with this work; if not, write to the Free Software Foundation,
 * Inc., 51 Franklin St, Fifth Floor, Boston, MA 02110-1301 USA.
 *
 * Please contact Oracle, 500 Oracle Parkway, Redwood Shores, CA 94065 USA
 * or visit www.oracle.com if you need additional information or have any
 * questions.
 */

#include "precompiled.hpp"
#include "memory/allocation.inline.hpp"
#include "opto/connode.hpp"
#include "opto/cfgnode.hpp"
#include "opto/vectornode.hpp"

//------------------------------VectorNode--------------------------------------

// Return the vector operator for the specified scalar operation
// and vector length.
int VectorNode::opcode(int sopc, BasicType bt) {
  switch (sopc) {
  case Op_AddI:
    switch (bt) {
    case T_BOOLEAN:
    case T_BYTE:      return Op_AddVB;
    case T_CHAR:
    case T_SHORT:     return Op_AddVS;
    case T_INT:       return Op_AddVI;
    default:          ShouldNotReachHere(); return 0;
    }
  case Op_AddL:
    assert(bt == T_LONG, "must be");
    return Op_AddVL;
  case Op_AddF:
    assert(bt == T_FLOAT, "must be");
    return Op_AddVF;
  case Op_AddD:
    assert(bt == T_DOUBLE, "must be");
    return Op_AddVD;
  case Op_SubI:
    switch (bt) {
    case T_BOOLEAN:
    case T_BYTE:   return Op_SubVB;
    case T_CHAR:
    case T_SHORT:  return Op_SubVS;
    case T_INT:    return Op_SubVI;
    default:       ShouldNotReachHere(); return 0;
    }
  case Op_SubL:
    assert(bt == T_LONG, "must be");
    return Op_SubVL;
  case Op_SubF:
    assert(bt == T_FLOAT, "must be");
    return Op_SubVF;
  case Op_SubD:
    assert(bt == T_DOUBLE, "must be");
    return Op_SubVD;
  case Op_MulI:
    switch (bt) {
    case T_BOOLEAN:
    case T_BYTE:   return Op_MulVB;
    case T_CHAR:
    case T_SHORT:  return Op_MulVS;
    case T_INT:    return Op_MulVI;
    default:       ShouldNotReachHere(); return 0;
    }
  case Op_MulL:
    assert(bt == T_LONG, "must be");
    return Op_MulVL;
  case Op_MulF:
    assert(bt == T_FLOAT, "must be");
    return Op_MulVF;
  case Op_MulD:
    assert(bt == T_DOUBLE, "must be");
    return Op_MulVD;
  case Op_FmaD:
    assert(bt == T_DOUBLE, "must be");
    return Op_FmaVD;
  case Op_FmaF:
    assert(bt == T_FLOAT, "must be");
    return Op_FmaVF;
  case Op_CMoveF:
    assert(bt == T_FLOAT, "must be");
    return Op_CMoveVF;
  case Op_CMoveD:
    assert(bt == T_DOUBLE, "must be");
    return Op_CMoveVD;
  case Op_DivF:
    assert(bt == T_FLOAT, "must be");
    return Op_DivVF;
  case Op_DivD:
    assert(bt == T_DOUBLE, "must be");
    return Op_DivVD;
  case Op_MinI:
    switch (bt) {
    case T_BOOLEAN:
    case T_CHAR:   return 0;
    case T_BYTE:
    case T_SHORT:
    case T_INT:    return Op_MinV;
    default:       ShouldNotReachHere(); return 0;
    }
  case Op_MinL:
    assert(bt == T_LONG, "must be");
    return Op_MinV;
  case Op_MinF:
    assert(bt == T_FLOAT, "must be");
    return Op_MinV;
  case Op_MinD:
    assert(bt == T_DOUBLE, "must be");
    return Op_MinV;
  case Op_MaxI:
    switch (bt) {
    case T_BOOLEAN:
    case T_CHAR:   return 0;
    case T_BYTE:
    case T_SHORT:
    case T_INT:    return Op_MaxV;
    default:       ShouldNotReachHere(); return 0;
    }
  case Op_MaxL:
    assert(bt == T_LONG, "must be");
    return Op_MaxV;
  case Op_MaxF:
    assert(bt == T_FLOAT, "must be");
    return Op_MaxV;
  case Op_MaxD:
    assert(bt == T_DOUBLE, "must be");
    return Op_MaxV;
  case Op_AbsI:
    switch (bt) {
    case T_BOOLEAN:
    case T_CHAR:  return 0; // abs does not make sense for unsigned
    case T_BYTE:
    case T_SHORT:
    case T_INT:
    case T_LONG:  return Op_AbsV;
    default: ShouldNotReachHere(); return 0;
    }
  case Op_AbsF:
    assert(bt == T_FLOAT, "must be");
    return Op_AbsVF;
  case Op_AbsD:
    assert(bt == T_DOUBLE, "must be");
    return Op_AbsVD;
  case Op_NegI:
    assert(bt == T_INT, "must be");
    return Op_NegVI;
  case Op_NegF:
    assert(bt == T_FLOAT, "must be");
    return Op_NegVF;
  case Op_NegD:
    assert(bt == T_DOUBLE, "must be");
    return Op_NegVD;
  case Op_SqrtF:
    assert(bt == T_FLOAT, "must be");
    return Op_SqrtVF;
  case Op_SqrtD:
    assert(bt == T_DOUBLE, "must be");
    return Op_SqrtVD;
  case Op_Not:
    return Op_NotV;
  case Op_PopCountI:
    if (bt == T_INT) {
      return Op_PopCountVI;
    }
    // Unimplemented for subword types since bit count changes
    // depending on size of lane (and sign bit).
    return 0;
  case Op_LShiftI:
    switch (bt) {
    case T_BOOLEAN:
    case T_BYTE:   return Op_LShiftVB;
    case T_CHAR:
    case T_SHORT:  return Op_LShiftVS;
    case T_INT:    return Op_LShiftVI;
      default:       ShouldNotReachHere(); return 0;
    }
  case Op_LShiftL:
    assert(bt == T_LONG, "must be");
    return Op_LShiftVL;
  case Op_RShiftI:
    switch (bt) {
    case T_BOOLEAN:return Op_URShiftVB; // boolean is unsigned value
    case T_CHAR:   return Op_URShiftVS; // char is unsigned value
    case T_BYTE:   return Op_RShiftVB;
    case T_SHORT:  return Op_RShiftVS;
    case T_INT:    return Op_RShiftVI;
    default:       ShouldNotReachHere(); return 0;
    }
  case Op_RShiftL:
    assert(bt == T_LONG, "must be");
    return Op_RShiftVL;
  case Op_URShiftI:
    switch (bt) {
    case T_BOOLEAN:return Op_URShiftVB;
    case T_CHAR:   return Op_URShiftVS;
    case T_BYTE:
    case T_SHORT:  return 0; // Vector logical right shift for signed short
                             // values produces incorrect Java result for
                             // negative data because java code should convert
                             // a short value into int value with sign
                             // extension before a shift.
    case T_INT:    return Op_URShiftVI;
    default:       ShouldNotReachHere(); return 0;
    }
  case Op_URShiftL:
    assert(bt == T_LONG, "must be");
    return Op_URShiftVL;
  case Op_AndI:
  case Op_AndL:
    return Op_AndV;
  case Op_OrI:
  case Op_OrL:
    return Op_OrV;
  case Op_XorI:
  case Op_XorL:
    return Op_XorV;

  case Op_LoadB:
  case Op_LoadUB:
  case Op_LoadUS:
  case Op_LoadS:
  case Op_LoadI:
  case Op_LoadL:
  case Op_LoadF:
  case Op_LoadD:
    return Op_LoadVector;

  case Op_StoreB:
  case Op_StoreC:
  case Op_StoreI:
  case Op_StoreL:
  case Op_StoreF:
  case Op_StoreD:
    return Op_StoreVector;
  case Op_MulAddS2I:
    return Op_MulAddVS2VI;

  default:
    return 0; // Unimplemented
  }
}

int VectorNode::replicate_opcode(BasicType bt) {
  switch(bt) {
    case T_BOOLEAN:
    case T_BYTE:
      return Op_ReplicateB;
    case T_SHORT:
    case T_CHAR:
      return Op_ReplicateS;
    case T_INT:
      return Op_ReplicateI;
    case T_LONG:
      return Op_ReplicateL;
    case T_FLOAT:
      return Op_ReplicateF;
    case T_DOUBLE:
      return Op_ReplicateD;
    default:
      break;
  }

  return 0;
}

// Also used to check if the code generator
// supports the vector operation.
bool VectorNode::implemented(int opc, uint vlen, BasicType bt) {
  if (is_java_primitive(bt) &&
      (vlen > 1) && is_power_of_2(vlen) &&
      Matcher::vector_size_supported(bt, vlen)) {
    int vopc = VectorNode::opcode(opc, bt);
    return vopc > 0 && Matcher::match_rule_supported_vector(vopc, vlen, bt);
  }
  return false;
}

bool VectorNode::is_type_transition_short_to_int(Node* n) {
  switch (n->Opcode()) {
  case Op_MulAddS2I:
    return true;
  }
  return false;
}

bool VectorNode::is_type_transition_to_int(Node* n) {
  return is_type_transition_short_to_int(n);
}

bool VectorNode::is_muladds2i(Node* n) {
  if (n->Opcode() == Op_MulAddS2I) {
    return true;
  }
  return false;
}

bool VectorNode::is_shift(Node* n) {
  switch (n->Opcode()) {
  case Op_LShiftI:
  case Op_LShiftL:
  case Op_RShiftI:
  case Op_RShiftL:
  case Op_URShiftI:
  case Op_URShiftL:
    return true;
  default:
    return false;
  }
}

// Check if input is loop invariant vector.
bool VectorNode::is_invariant_vector(Node* n) {
  // Only Replicate vector nodes are loop invariant for now.
  switch (n->Opcode()) {
  case Op_ReplicateB:
  case Op_ReplicateS:
  case Op_ReplicateI:
  case Op_ReplicateL:
  case Op_ReplicateF:
  case Op_ReplicateD:
    return true;
  default:
    return false;
  }
}

// [Start, end) half-open range defining which operands are vectors
void VectorNode::vector_operands(Node* n, uint* start, uint* end) {
  switch (n->Opcode()) {
  case Op_LoadB:   case Op_LoadUB:
  case Op_LoadS:   case Op_LoadUS:
  case Op_LoadI:   case Op_LoadL:
  case Op_LoadF:   case Op_LoadD:
  case Op_LoadP:   case Op_LoadN:
  case Op_LoadBarrierSlowReg:
  case Op_LoadBarrierWeakSlowReg:
    *start = 0;
    *end   = 0; // no vector operands
    break;
  case Op_StoreB:  case Op_StoreC:
  case Op_StoreI:  case Op_StoreL:
  case Op_StoreF:  case Op_StoreD:
  case Op_StoreP:  case Op_StoreN:
    *start = MemNode::ValueIn;
    *end   = MemNode::ValueIn + 1; // 1 vector operand
    break;
  case Op_LShiftI:  case Op_LShiftL:
  case Op_RShiftI:  case Op_RShiftL:
  case Op_URShiftI: case Op_URShiftL:
    *start = 1;
    *end   = 2; // 1 vector operand
    break;
  case Op_AddI: case Op_AddL: case Op_AddF: case Op_AddD:
  case Op_SubI: case Op_SubL: case Op_SubF: case Op_SubD:
  case Op_MulI: case Op_MulL: case Op_MulF: case Op_MulD:
  case Op_DivF: case Op_DivD:
  case Op_AndI: case Op_AndL:
  case Op_OrI:  case Op_OrL:
  case Op_XorI: case Op_XorL:
  case Op_MulAddS2I:
    *start = 1;
    *end   = 3; // 2 vector operands
    break;
  case Op_CMoveI:  case Op_CMoveL:  case Op_CMoveF:  case Op_CMoveD:
    *start = 2;
    *end   = n->req();
    break;
  case Op_FmaD:
  case Op_FmaF:
    *start = 1;
    *end   = 4; // 3 vector operands
    break;
  default:
    *start = 1;
    *end   = n->req(); // default is all operands
  }
}

// Return the vector version of a scalar operation node.
VectorNode* VectorNode::make(int opc, Node* n1, Node* n2, uint vlen, BasicType bt) {
  const TypeVect* vt = TypeVect::make(bt, vlen);
  int vopc = VectorNode::opcode(opc, bt);
  // This method should not be called for unimplemented vectors.
  guarantee(vopc > 0, "Vector for '%s' is not implemented", NodeClassNames[opc]);
  switch (vopc) {
  case Op_AddVB: return new AddVBNode(n1, n2, vt);
  case Op_AddVS: return new AddVSNode(n1, n2, vt);
  case Op_AddVI: return new AddVINode(n1, n2, vt);
  case Op_AddVL: return new AddVLNode(n1, n2, vt);
  case Op_AddVF: return new AddVFNode(n1, n2, vt);
  case Op_AddVD: return new AddVDNode(n1, n2, vt);

  case Op_SubVB: return new SubVBNode(n1, n2, vt);
  case Op_SubVS: return new SubVSNode(n1, n2, vt);
  case Op_SubVI: return new SubVINode(n1, n2, vt);
  case Op_SubVL: return new SubVLNode(n1, n2, vt);
  case Op_SubVF: return new SubVFNode(n1, n2, vt);
  case Op_SubVD: return new SubVDNode(n1, n2, vt);

  case Op_MulVB: return new MulVBNode(n1, n2, vt);
  case Op_MulVS: return new MulVSNode(n1, n2, vt);
  case Op_MulVI: return new MulVINode(n1, n2, vt);
  case Op_MulVL: return new MulVLNode(n1, n2, vt);
  case Op_MulVF: return new MulVFNode(n1, n2, vt);
  case Op_MulVD: return new MulVDNode(n1, n2, vt);

  case Op_DivVF: return new DivVFNode(n1, n2, vt);
  case Op_DivVD: return new DivVDNode(n1, n2, vt);

  case Op_MinV: return new MinVNode(n1, n2, vt);
  case Op_MaxV: return new MaxVNode(n1, n2, vt);

  case Op_AbsV: return new AbsVNode(n1, vt);
  case Op_AbsVF: return new AbsVFNode(n1, vt);
  case Op_AbsVD: return new AbsVDNode(n1, vt);

  case Op_NegVI: return new NegVINode(n1, vt);
  case Op_NegVF: return new NegVFNode(n1, vt);
  case Op_NegVD: return new NegVDNode(n1, vt);

  case Op_SqrtVF: return new SqrtVFNode(n1, vt);
  case Op_SqrtVD: return new SqrtVDNode(n1, vt);

  case Op_PopCountVI: return new PopCountVINode(n1, vt);
  case Op_NotV: return new NotVNode(n1, vt);

  case Op_LShiftVB: return new LShiftVBNode(n1, n2, vt);
  case Op_LShiftVS: return new LShiftVSNode(n1, n2, vt);
  case Op_LShiftVI: return new LShiftVINode(n1, n2, vt);
  case Op_LShiftVL: return new LShiftVLNode(n1, n2, vt);

  case Op_RShiftVB: return new RShiftVBNode(n1, n2, vt);
  case Op_RShiftVS: return new RShiftVSNode(n1, n2, vt);
  case Op_RShiftVI: return new RShiftVINode(n1, n2, vt);
  case Op_RShiftVL: return new RShiftVLNode(n1, n2, vt);

  case Op_URShiftVB: return new URShiftVBNode(n1, n2, vt);
  case Op_URShiftVS: return new URShiftVSNode(n1, n2, vt);
  case Op_URShiftVI: return new URShiftVINode(n1, n2, vt);
  case Op_URShiftVL: return new URShiftVLNode(n1, n2, vt);

  case Op_AndV: return new AndVNode(n1, n2, vt);
  case Op_OrV:  return new OrVNode (n1, n2, vt);
  case Op_XorV: return new XorVNode(n1, n2, vt);

<<<<<<< HEAD
=======
  case Op_MulAddVS2VI: return new MulAddVS2VINode(n1, n2, vt);
>>>>>>> f4f859b4
  default:
    fatal("Missed vector creation for '%s'", NodeClassNames[vopc]);
    return NULL;
  }
}

VectorNode* VectorNode::make(int opc, Node* n1, Node* n2, Node* n3, uint vlen, BasicType bt) {
  const TypeVect* vt = TypeVect::make(bt, vlen);
  int vopc = VectorNode::opcode(opc, bt);
  // This method should not be called for unimplemented vectors.
  guarantee(vopc > 0, "Vector for '%s' is not implemented", NodeClassNames[opc]);
  switch (vopc) {
  case Op_FmaVD: return new FmaVDNode(n1, n2, n3, vt);
  case Op_FmaVF: return new FmaVFNode(n1, n2, n3, vt);
  default:
    fatal("Missed vector creation for '%s'", NodeClassNames[vopc]);
    return NULL;
  }
}

// Scalar promotion
VectorNode* VectorNode::scalar2vector(Node* s, uint vlen, const Type* opd_t) {
  BasicType bt = opd_t->array_element_basic_type();
  const TypeVect* vt = opd_t->singleton() ? TypeVect::make(opd_t, vlen)
                                          : TypeVect::make(bt, vlen);
  switch (bt) {
  case T_BOOLEAN:
  case T_BYTE:
    return new ReplicateBNode(s, vt);
  case T_CHAR:
  case T_SHORT:
    return new ReplicateSNode(s, vt);
  case T_INT:
    return new ReplicateINode(s, vt);
  case T_LONG:
    return new ReplicateLNode(s, vt);
  case T_FLOAT:
    return new ReplicateFNode(s, vt);
  case T_DOUBLE:
    return new ReplicateDNode(s, vt);
  default:
    fatal("Type '%s' is not supported for vectors", type2name(bt));
    return NULL;
  }
}

VectorNode* VectorNode::shift_count(int opc, Node* cnt, uint vlen, BasicType bt) {
  assert(!cnt->is_Con(), "only variable shift count");
  // Match shift count type with shift vector type.
  const TypeVect* vt = TypeVect::make(bt, vlen);
  switch (opc) {
  case Op_LShiftI:
  case Op_LShiftL:
    return new LShiftCntVNode(cnt, vt);
  case Op_RShiftI:
  case Op_RShiftL:
  case Op_URShiftI:
  case Op_URShiftL:
    return new RShiftCntVNode(cnt, vt);
  default:
    fatal("Missed vector creation for '%s'", NodeClassNames[opc]);
    return NULL;
  }
}

// Return initial Pack node. Additional operands added with add_opd() calls.
PackNode* PackNode::make(Node* s, uint vlen, BasicType bt) {
  const TypeVect* vt = TypeVect::make(bt, vlen);
  switch (bt) {
  case T_BOOLEAN:
  case T_BYTE:
    return new PackBNode(s, vt);
  case T_CHAR:
  case T_SHORT:
    return new PackSNode(s, vt);
  case T_INT:
    return new PackINode(s, vt);
  case T_LONG:
    return new PackLNode(s, vt);
  case T_FLOAT:
    return new PackFNode(s, vt);
  case T_DOUBLE:
    return new PackDNode(s, vt);
  default:
    fatal("Type '%s' is not supported for vectors", type2name(bt));
    return NULL;
  }
}

// Create a binary tree form for Packs. [lo, hi) (half-open) range
PackNode* PackNode::binary_tree_pack(int lo, int hi) {
  int ct = hi - lo;
  assert(is_power_of_2(ct), "power of 2");
  if (ct == 2) {
    PackNode* pk = PackNode::make(in(lo), 2, vect_type()->element_basic_type());
    pk->add_opd(in(lo+1));
    return pk;
  } else {
    int mid = lo + ct/2;
    PackNode* n1 = binary_tree_pack(lo,  mid);
    PackNode* n2 = binary_tree_pack(mid, hi );

    BasicType bt = n1->vect_type()->element_basic_type();
    assert(bt == n2->vect_type()->element_basic_type(), "should be the same");
    switch (bt) {
    case T_BOOLEAN:
    case T_BYTE:
      return new PackSNode(n1, n2, TypeVect::make(T_SHORT, 2));
    case T_CHAR:
    case T_SHORT:
      return new PackINode(n1, n2, TypeVect::make(T_INT, 2));
    case T_INT:
      return new PackLNode(n1, n2, TypeVect::make(T_LONG, 2));
    case T_LONG:
      return new Pack2LNode(n1, n2, TypeVect::make(T_LONG, 2));
    case T_FLOAT:
      return new PackDNode(n1, n2, TypeVect::make(T_DOUBLE, 2));
    case T_DOUBLE:
      return new Pack2DNode(n1, n2, TypeVect::make(T_DOUBLE, 2));
    default:
      fatal("Type '%s' is not supported for vectors", type2name(bt));
      return NULL;
    }
  }
}

// Return the vector version of a scalar load node.
LoadVectorNode* LoadVectorNode::make(int opc, Node* ctl, Node* mem,
                                     Node* adr, const TypePtr* atyp,
                                     uint vlen, BasicType bt,
                                     ControlDependency control_dependency) {
  const TypeVect* vt = TypeVect::make(bt, vlen);
  return new LoadVectorNode(ctl, mem, adr, atyp, vt, control_dependency);
}

// Return the vector version of a scalar store node.
StoreVectorNode* StoreVectorNode::make(int opc, Node* ctl, Node* mem,
                                       Node* adr, const TypePtr* atyp, Node* val,
                                       uint vlen) {
  return new StoreVectorNode(ctl, mem, adr, atyp, val);
}

int ExtractNode::opcode(BasicType bt) {
  switch (bt) {
    case T_BOOLEAN:
      return Op_ExtractUB;
    case T_BYTE:
      return Op_ExtractB;
    case T_CHAR:
      return Op_ExtractC;
    case T_SHORT:
      return Op_ExtractS;
    case T_INT:
      return Op_ExtractI;
    case T_LONG:
      return Op_ExtractL;
    case T_FLOAT:
      return Op_ExtractF;
    case T_DOUBLE:
      return Op_ExtractD;
    default:
      fatal("Type '%s' is not supported for vectors", type2name(bt));
      return 0;
  }
}

// Extract a scalar element of vector.
Node* ExtractNode::make(Node* v, uint position, BasicType bt) {
  assert((int)position < Matcher::max_vector_size(bt), "pos in range");
  ConINode* pos = ConINode::make((int)position);
  switch (bt) {
  case T_BOOLEAN:
    return new ExtractUBNode(v, pos);
  case T_BYTE:
    return new ExtractBNode(v, pos);
  case T_CHAR:
    return new ExtractCNode(v, pos);
  case T_SHORT:
    return new ExtractSNode(v, pos);
  case T_INT:
    return new ExtractINode(v, pos);
  case T_LONG:
    return new ExtractLNode(v, pos);
  case T_FLOAT:
    return new ExtractFNode(v, pos);
  case T_DOUBLE:
    return new ExtractDNode(v, pos);
  default:
    fatal("Type '%s' is not supported for vectors", type2name(bt));
    return NULL;
  }
}

int ReductionNode::opcode(int opc, BasicType bt) {
  int vopc = opc;
  switch (opc) {
    case Op_AddI:
      switch (bt) {
        case T_BOOLEAN:
        case T_CHAR: return 0;
        case T_BYTE:
        case T_SHORT:
        case T_INT:
          vopc = Op_AddReductionVI;
          break;
        default:          ShouldNotReachHere(); return 0;
      }
      break;
    case Op_AddL:
      assert(bt == T_LONG, "must be");
      vopc = Op_AddReductionVL;
      break;
    case Op_AddF:
      assert(bt == T_FLOAT, "must be");
      vopc = Op_AddReductionVF;
      break;
    case Op_AddD:
      assert(bt == T_DOUBLE, "must be");
      vopc = Op_AddReductionVD;
      break;
    case Op_MulI:
      switch (bt) {
        case T_BOOLEAN:
        case T_CHAR: return 0;
        case T_BYTE:
        case T_SHORT:
        case T_INT:
          vopc = Op_MulReductionVI;
          break;
        default:          ShouldNotReachHere(); return 0;
      }
      break;
    case Op_MulL:
      assert(bt == T_LONG, "must be");
      vopc = Op_MulReductionVL;
      break;
    case Op_MulF:
      assert(bt == T_FLOAT, "must be");
      vopc = Op_MulReductionVF;
      break;
    case Op_MulD:
      assert(bt == T_DOUBLE, "must be");
      vopc = Op_MulReductionVD;
      break;
    case Op_MinI:
      switch (bt) {
        case T_BOOLEAN:
        case T_CHAR: return 0;
        case T_BYTE:
        case T_SHORT:
        case T_INT:
          vopc = Op_MinReductionV;
          break;
        default:          ShouldNotReachHere(); return 0;
      }
      break;
    case Op_MinL:
      assert(bt == T_LONG, "must be");
      vopc = Op_MinReductionV;
      break;
    case Op_MinF:
      assert(bt == T_FLOAT, "must be");
      vopc = Op_MinReductionV;
      break;
    case Op_MinD:
      assert(bt == T_DOUBLE, "must be");
      vopc = Op_MinReductionV;
      break;
    case Op_MaxI:
      switch (bt) {
        case T_BOOLEAN:
        case T_CHAR: return 0;
        case T_BYTE:
        case T_SHORT:
        case T_INT:
          vopc = Op_MaxReductionV;
          break;
        default:          ShouldNotReachHere(); return 0;
      }
      break;
    case Op_MaxL:
      assert(bt == T_LONG, "must be");
      vopc = Op_MaxReductionV;
      break;
    case Op_MaxF:
      assert(bt == T_FLOAT, "must be");
      vopc = Op_MaxReductionV;
      break;
    case Op_MaxD:
      assert(bt == T_DOUBLE, "must be");
      vopc = Op_MaxReductionV;
      break;
    case Op_AndI:
      switch (bt) {
      case T_BOOLEAN:
      case T_CHAR: return 0;
      case T_BYTE:
      case T_SHORT:
      case T_INT:
        vopc = Op_AndReductionV;
        break;
      default:          ShouldNotReachHere(); return 0;
      }
      break;
    case Op_AndL:
      assert(bt == T_LONG, "must be");
      vopc = Op_AndReductionV;
      break;
    case Op_OrI:
      switch(bt) {
      case T_BOOLEAN:
      case T_CHAR: return 0;
      case T_BYTE:
      case T_SHORT:
      case T_INT:
        vopc = Op_OrReductionV;
        break;
      default:  ShouldNotReachHere(); return 0;
      }
      break;
    case Op_OrL:
      assert(bt == T_LONG, "must be");
      vopc = Op_OrReductionV;
      break;
    case Op_XorI:
      switch(bt) {
      case T_BOOLEAN:
      case T_CHAR: return 0;
      case T_BYTE:
      case T_SHORT:
      case T_INT:
        vopc = Op_XorReductionV;
        break;
      default:  ShouldNotReachHere(); return 0;
      }
      break;
    case Op_XorL:
      assert(bt == T_LONG, "must be");
      vopc = Op_XorReductionV;
      break;
    case Op_SubI:
      switch(bt) {
      case T_BYTE:
      case T_SHORT:
      case T_INT:
        vopc = Op_SubReductionV;
        break;
      default:  ShouldNotReachHere(); return 0;
      }
      break;
    case Op_SubL:
      assert(bt == T_LONG, "must be");
      vopc = Op_SubReductionV;
      break;
    case Op_SubF:
      assert(bt == T_FLOAT, "must be");
      vopc = Op_SubReductionVFP;
      break;
    case Op_SubD:
      assert(bt == T_DOUBLE, "must be");
      vopc = Op_SubReductionVFP;
      break;
    // TODO: add MulL for targets that support it
    default:
      break;
  }
  return vopc;
}

// Return the appropriate reduction node.
ReductionNode* ReductionNode::make(int opc, Node *ctrl, Node* n1, Node* n2, BasicType bt) {

  int vopc = opcode(opc, bt);

  // This method should not be called for unimplemented vectors.
  guarantee(vopc != opc, "Vector for '%s' is not implemented", NodeClassNames[opc]);

  switch (vopc) {
  case Op_AddReductionVI: return new AddReductionVINode(ctrl, n1, n2);
  case Op_AddReductionVL: return new AddReductionVLNode(ctrl, n1, n2);
  case Op_AddReductionVF: return new AddReductionVFNode(ctrl, n1, n2);
  case Op_AddReductionVD: return new AddReductionVDNode(ctrl, n1, n2);
  case Op_MulReductionVI: return new MulReductionVINode(ctrl, n1, n2);
  case Op_MulReductionVL: return new MulReductionVLNode(ctrl, n1, n2);
  case Op_MulReductionVF: return new MulReductionVFNode(ctrl, n1, n2);
  case Op_MulReductionVD: return new MulReductionVDNode(ctrl, n1, n2);
  case Op_MinReductionV: return new MinReductionVNode(ctrl, n1, n2);
  case Op_MaxReductionV: return new MaxReductionVNode(ctrl, n1, n2);
  case Op_AndReductionV: return new AndReductionVNode(ctrl, n1, n2);
  case Op_OrReductionV: return new OrReductionVNode(ctrl, n1, n2);
  case Op_XorReductionV: return new XorReductionVNode(ctrl, n1, n2);
  case Op_SubReductionV: return new SubReductionVNode(ctrl, n1, n2);
  case Op_SubReductionVFP: return new SubReductionVFPNode(ctrl, n1, n2);
  default:
    fatal("Missed vector creation for '%s'", NodeClassNames[vopc]);
    return NULL;
  }
}

VectorCastNode* VectorCastNode::make(int vopc, Node* n1, BasicType bt, uint vlen) {
  const TypeVect* vt = TypeVect::make(bt, vlen);
  switch (vopc) {
    case Op_VectorCastB2X: return new VectorCastB2XNode(n1, vt);
    case Op_VectorCastS2X: return new VectorCastS2XNode(n1, vt);
    case Op_VectorCastI2X: return new VectorCastI2XNode(n1, vt);
    case Op_VectorCastL2X: return new VectorCastL2XNode(n1, vt);
    case Op_VectorCastF2X: return new VectorCastF2XNode(n1, vt);
    case Op_VectorCastD2X: return new VectorCastD2XNode(n1, vt);
    default: fatal("unknown node: %s", NodeClassNames[vopc]);
  }
  return NULL;
}

int VectorCastNode::opcode(BasicType bt) {
  switch (bt) {
    case T_BYTE:   return Op_VectorCastB2X;
    case T_SHORT:  return Op_VectorCastS2X;
    case T_INT:    return Op_VectorCastI2X;
    case T_LONG:   return Op_VectorCastL2X;
    case T_FLOAT:  return Op_VectorCastF2X;
    case T_DOUBLE: return Op_VectorCastD2X;
    default: Unimplemented();
  }
  return 0;
}

Node* ReductionNode::make_reduction_input(PhaseGVN& gvn, int opc, BasicType bt) {
  int vopc = opcode(opc, bt);
  guarantee(vopc != opc, "Vector reduction for '%s' is not implemented", NodeClassNames[opc]);

  switch (vopc) {
    case Op_AndReductionV:
      switch (bt) {
        case T_BYTE:
        case T_SHORT:
        case T_INT:
          return gvn.makecon(TypeInt::MINUS_1);
        case T_LONG:
          return gvn.makecon(TypeLong::MINUS_1);
        default:
          fatal("Missed vector creation for '%s' as the basic type is not correct.", NodeClassNames[vopc]);
          return NULL;
      }
      break;
    case Op_AddReductionVI: // fallthrough
    case Op_AddReductionVL: // fallthrough
    case Op_AddReductionVF: // fallthrough
    case Op_AddReductionVD:
    case Op_OrReductionV:
    case Op_XorReductionV:
    case Op_SubReductionV:
    case Op_SubReductionVFP:
      return gvn.zerocon(bt);
    case Op_MulReductionVI:
      return gvn.makecon(TypeInt::ONE);
    case Op_MulReductionVL:
      return gvn.makecon(TypeLong::ONE);
    case Op_MulReductionVF:
      return gvn.makecon(TypeF::ONE);
    case Op_MulReductionVD:
      return gvn.makecon(TypeD::ONE);
    case Op_MinReductionV:
      switch (bt) {
        case T_BYTE:
        case T_SHORT:
        case T_INT:
          return gvn.makecon(TypeInt::MAX);
        case T_LONG:
          return gvn.makecon(TypeLong::MAX);
        case T_FLOAT:
          return gvn.makecon(TypeF::MAX);
        case T_DOUBLE:
          return gvn.makecon(TypeD::MAX);
          default: Unimplemented(); return NULL;
      }
      break;
    case Op_MaxReductionV:
      switch (bt) {
        case T_BYTE:
        case T_SHORT:
        case T_INT:
          return gvn.makecon(TypeInt::MIN);
        case T_LONG:
          return gvn.makecon(TypeLong::MIN);
        case T_FLOAT:
          return gvn.makecon(TypeF::MIN);
        case T_DOUBLE:
          return gvn.makecon(TypeD::MIN);
          default: Unimplemented(); return NULL;
      }
      break;
    default:
      fatal("Missed vector creation for '%s'", NodeClassNames[vopc]);
      return NULL;
  }
}

bool ReductionNode::implemented(int opc, uint vlen, BasicType bt) {
  if (is_java_primitive(bt) &&
      (vlen > 1) && is_power_of_2(vlen) &&
      Matcher::vector_size_supported(bt, vlen)) {
    int vopc = ReductionNode::opcode(opc, bt);
    return vopc != opc && Matcher::match_rule_supported(vopc);
  }
  return false;
}

#ifndef PRODUCT
void VectorBoxAllocateNode::dump_spec(outputStream *st) const {
  CallStaticJavaNode::dump_spec(st);
}

void VectorMaskCmpNode::dump_spec(outputStream *st) const {
  st->print(" %d #", _predicate); _type->dump_on(st);
}
#endif // PRODUCT

Node* VectorUnboxNode::Identity(PhaseGVN *phase) {
  Node* n = obj()->uncast();
  if (n->Opcode() == Op_VectorBox) {
    return n->in(VectorBoxNode::Value);
  }
  return this;
}

Node* VectorReinterpretNode::Identity(PhaseGVN *phase) {
  Node* n = in(1);
  if (n->Opcode() == Op_VectorReinterpret) {
    if (Type::cmp(bottom_type(), n->in(1)->bottom_type()) == 0) {
      return n->in(1);
    }
  }
  return this;
}

const TypeFunc* VectorBoxNode::vec_box_type(const TypeInstPtr* box_type) {
  const Type** fields = TypeTuple::fields(0);
  const TypeTuple *domain = TypeTuple::make(TypeFunc::Parms, fields);

  fields = TypeTuple::fields(1);
  fields[TypeFunc::Parms+0] = box_type;
  const TypeTuple *range = TypeTuple::make(TypeFunc::Parms+1, fields);

  return TypeFunc::make(domain, range);
}

Node* SubReductionVNode::Ideal(PhaseGVN* phase, bool can_reshape) {
  Node* ctrl = in(0);
  Node* in1 = in(1);
  Node* in2 = in(2);

  if (phase->type(in1)->isa_int()) {
		assert(phase->type(in2)->is_vect()->element_type()->is_int(), "must be consistent");
    return new NegINode(phase->transform(new AddReductionVINode(ctrl,in1,in2)));
  } else if (phase->type(in1)->isa_long()) {
    return new NegLNode(phase->transform(new AddReductionVLNode(ctrl,in1,in2)));
  } else {
    Unimplemented();
    return NULL;
  }
}

Node* VectorInsertNode::make(Node* vec, Node* new_val, int position) {
  assert(position < (int)vec->bottom_type()->is_vect()->length(), "pos in range");
  ConINode* pos = ConINode::make(position);
  return new VectorInsertNode(vec, new_val, pos, vec->bottom_type()->is_vect());
}<|MERGE_RESOLUTION|>--- conflicted
+++ resolved
@@ -459,10 +459,7 @@
   case Op_OrV:  return new OrVNode (n1, n2, vt);
   case Op_XorV: return new XorVNode(n1, n2, vt);
 
-<<<<<<< HEAD
-=======
   case Op_MulAddVS2VI: return new MulAddVS2VINode(n1, n2, vt);
->>>>>>> f4f859b4
   default:
     fatal("Missed vector creation for '%s'", NodeClassNames[vopc]);
     return NULL;
