--- conflicted
+++ resolved
@@ -514,14 +514,8 @@
   case Op_OrV:  return new OrVNode (n1, n2, vt);
   case Op_XorV: return new XorVNode(n1, n2, vt);
 
-<<<<<<< HEAD
-=======
-  case Op_MinV: return new MinVNode(n1, n2, vt);
-  case Op_MaxV: return new MaxVNode(n1, n2, vt);
-
   case Op_RoundDoubleModeV: return new RoundDoubleModeVNode(n1, n2, vt);
 
->>>>>>> b9c7a608
   case Op_MulAddVS2VI: return new MulAddVS2VINode(n1, n2, vt);
   default:
     fatal("Missed vector creation for '%s'", NodeClassNames[vopc]);
