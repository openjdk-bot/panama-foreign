--- conflicted
+++ resolved
@@ -864,13 +864,9 @@
       save_policy = _matcher._register_save_policy;
       break;
     case Op_CallNative:
-<<<<<<< HEAD
-      // FIXME compute actual save policy based on nep->abi
-=======
       // We use the c reg save policy here since Panama
       // only supports the C ABI currently.
       // TODO compute actual save policy based on nep->abi
->>>>>>> 0cef30d6
       save_policy = _matcher._c_reg_save_policy;
       break;
 
