--- conflicted
+++ resolved
@@ -512,13 +512,8 @@
     // JavaCallWrapper::~JavaCallWrapper
     return StubRoutines::catch_exception_entry();
   }
-<<<<<<< HEAD
-  if (blob != NULL && blob->is_entry_blob()) {
-    return ((EntryBlob*)blob)->exception_handler();
-=======
   if (blob != NULL && blob->is_optimized_entry_blob()) {
     return ((OptimizedEntryBlob*)blob)->exception_handler();
->>>>>>> 21a08587
   }
   // Interpreted code
   if (Interpreter::contains(return_address)) {
@@ -1447,11 +1442,7 @@
   frame stub_frame = current->last_frame();
   assert(stub_frame.is_runtime_frame(), "sanity check");
   frame caller_frame = stub_frame.sender(&reg_map);
-<<<<<<< HEAD
-  assert(!caller_frame.is_interpreted_frame() && !caller_frame.is_entry_frame() && !caller_frame.is_panama_entry_frame(), "unexpected frame");
-=======
   assert(!caller_frame.is_interpreted_frame() && !caller_frame.is_entry_frame() && !caller_frame.is_optimized_entry_frame(), "unexpected frame");
->>>>>>> 21a08587
 #endif /* ASSERT */
 
   methodHandle callee_method;
@@ -1484,11 +1475,7 @@
 
   if (caller_frame.is_interpreted_frame() ||
       caller_frame.is_entry_frame() ||
-<<<<<<< HEAD
-      caller_frame.is_panama_entry_frame()) {
-=======
       caller_frame.is_optimized_entry_frame()) {
->>>>>>> 21a08587
     Method* callee = current->callee_target();
     guarantee(callee != NULL && callee->is_method(), "bad handshake");
     current->set_vm_result_2(callee);
