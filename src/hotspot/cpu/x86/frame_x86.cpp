/*
 * Copyright (c) 1997, 2021, Oracle and/or its affiliates. All rights reserved.
 * DO NOT ALTER OR REMOVE COPYRIGHT NOTICES OR THIS FILE HEADER.
 *
 * This code is free software; you can redistribute it and/or modify it
 * under the terms of the GNU General Public License version 2 only, as
 * published by the Free Software Foundation.
 *
 * This code is distributed in the hope that it will be useful, but WITHOUT
 * ANY WARRANTY; without even the implied warranty of MERCHANTABILITY or
 * FITNESS FOR A PARTICULAR PURPOSE.  See the GNU General Public License
 * version 2 for more details (a copy is included in the LICENSE file that
 * accompanied this code).
 *
 * You should have received a copy of the GNU General Public License version
 * 2 along with this work; if not, write to the Free Software Foundation,
 * Inc., 51 Franklin St, Fifth Floor, Boston, MA 02110-1301 USA.
 *
 * Please contact Oracle, 500 Oracle Parkway, Redwood Shores, CA 94065 USA
 * or visit www.oracle.com if you need additional information or have any
 * questions.
 *
 */

#include "precompiled.hpp"
#include "interpreter/interpreter.hpp"
#include "memory/resourceArea.hpp"
#include "memory/universe.hpp"
#include "oops/markWord.hpp"
#include "oops/method.hpp"
#include "oops/oop.inline.hpp"
#include "prims/methodHandles.hpp"
#include "runtime/frame.inline.hpp"
#include "runtime/handles.inline.hpp"
#include "runtime/javaCalls.hpp"
#include "runtime/monitorChunk.hpp"
#include "runtime/os.inline.hpp"
#include "runtime/signature.hpp"
#include "runtime/stackWatermarkSet.hpp"
#include "runtime/stubCodeGenerator.hpp"
#include "runtime/stubRoutines.hpp"
#include "vmreg_x86.inline.hpp"
#include "utilities/formatBuffer.hpp"
#ifdef COMPILER1
#include "c1/c1_Runtime1.hpp"
#include "runtime/vframeArray.hpp"
#endif

#ifdef ASSERT
void RegisterMap::check_location_valid() {
}
#endif

// Profiling/safepoint support

bool frame::safe_for_sender(JavaThread *thread) {
  address   sp = (address)_sp;
  address   fp = (address)_fp;
  address   unextended_sp = (address)_unextended_sp;

  // consider stack guards when trying to determine "safe" stack pointers
  // sp must be within the usable part of the stack (not in guards)
  if (!thread->is_in_usable_stack(sp)) {
    return false;
  }

  // unextended sp must be within the stack and above or equal sp
  if (!thread->is_in_stack_range_incl(unextended_sp, sp)) {
    return false;
  }

  // an fp must be within the stack and above (but not equal) sp
  // second evaluation on fp+ is added to handle situation where fp is -1
  bool fp_safe = thread->is_in_stack_range_excl(fp, sp) &&
                 thread->is_in_full_stack_checked(fp + (return_addr_offset * sizeof(void*)));

  // We know sp/unextended_sp are safe only fp is questionable here

  // If the current frame is known to the code cache then we can attempt to
  // construct the sender and do some validation of it. This goes a long way
  // toward eliminating issues when we get in frame construction code

  if (_cb != NULL ) {

    // First check if frame is complete and tester is reliable
    // Unfortunately we can only check frame complete for runtime stubs and nmethod
    // other generic buffer blobs are more problematic so we just assume they are
    // ok. adapter blobs never have a frame complete and are never ok.

    if (!_cb->is_frame_complete_at(_pc)) {
      if (_cb->is_compiled() || _cb->is_adapter_blob() || _cb->is_runtime_stub()) {
        return false;
      }
    }

    // Could just be some random pointer within the codeBlob
    if (!_cb->code_contains(_pc)) {
      return false;
    }

    // Entry frame checks
    if (is_entry_frame()) {
      // an entry frame must have a valid fp.
      return fp_safe && is_entry_frame_valid(thread);
    } else if (is_panama_entry_frame()) {
      return fp_safe;
    }

    intptr_t* sender_sp = NULL;
    intptr_t* sender_unextended_sp = NULL;
    address   sender_pc = NULL;
    intptr_t* saved_fp =  NULL;

    if (is_interpreted_frame()) {
      // fp must be safe
      if (!fp_safe) {
        return false;
      }

      sender_pc = (address) this->fp()[return_addr_offset];
      // for interpreted frames, the value below is the sender "raw" sp,
      // which can be different from the sender unextended sp (the sp seen
      // by the sender) because of current frame local variables
      sender_sp = (intptr_t*) addr_at(sender_sp_offset);
      sender_unextended_sp = (intptr_t*) this->fp()[interpreter_frame_sender_sp_offset];
      saved_fp = (intptr_t*) this->fp()[link_offset];

    } else {
      // must be some sort of compiled/runtime frame
      // fp does not have to be safe (although it could be check for c1?)

      // check for a valid frame_size, otherwise we are unlikely to get a valid sender_pc
      if (_cb->frame_size() <= 0) {
        return false;
      }

      sender_sp = _unextended_sp + _cb->frame_size();
      // Is sender_sp safe?
      if (!thread->is_in_full_stack_checked((address)sender_sp)) {
        return false;
      }
      sender_unextended_sp = sender_sp;
      // On Intel the return_address is always the word on the stack
      sender_pc = (address) *(sender_sp-1);
      // Note: frame::sender_sp_offset is only valid for compiled frame
      saved_fp = (intptr_t*) *(sender_sp - frame::sender_sp_offset);
    }


    // If the potential sender is the interpreter then we can do some more checking
    if (Interpreter::contains(sender_pc)) {

      // ebp is always saved in a recognizable place in any code we generate. However
      // only if the sender is interpreted/call_stub (c1 too?) are we certain that the saved ebp
      // is really a frame pointer.

      if (!thread->is_in_stack_range_excl((address)saved_fp, (address)sender_sp)) {
        return false;
      }

      // construct the potential sender

      frame sender(sender_sp, sender_unextended_sp, saved_fp, sender_pc);

      return sender.is_interpreted_frame_valid(thread);

    }

    // We must always be able to find a recognizable pc
    CodeBlob* sender_blob = CodeCache::find_blob_unsafe(sender_pc);
    if (sender_pc == NULL ||  sender_blob == NULL) {
      return false;
    }

    // Could be a zombie method
    if (sender_blob->is_zombie() || sender_blob->is_unloaded()) {
      return false;
    }

    // Could just be some random pointer within the codeBlob
    if (!sender_blob->code_contains(sender_pc)) {
      return false;
    }

    // We should never be able to see an adapter if the current frame is something from code cache
    if (sender_blob->is_adapter_blob()) {
      return false;
    }

    // Could be the call_stub
    if (StubRoutines::returns_to_call_stub(sender_pc)) {
      if (!thread->is_in_stack_range_excl((address)saved_fp, (address)sender_sp)) {
        return false;
      }

      // construct the potential sender

      frame sender(sender_sp, sender_unextended_sp, saved_fp, sender_pc);

      // Validate the JavaCallWrapper an entry frame must have
      address jcw = (address)sender.entry_frame_call_wrapper();

      return thread->is_in_stack_range_excl(jcw, (address)sender.fp());
    } else if (sender_blob->is_entry_blob()) {
      return false;
    }

    CompiledMethod* nm = sender_blob->as_compiled_method_or_null();
    if (nm != NULL) {
        if (nm->is_deopt_mh_entry(sender_pc) || nm->is_deopt_entry(sender_pc) ||
            nm->method()->is_method_handle_intrinsic()) {
            return false;
        }
    }

    // If the frame size is 0 something (or less) is bad because every nmethod has a non-zero frame size
    // because the return address counts against the callee's frame.

    if (sender_blob->frame_size() <= 0) {
      assert(!sender_blob->is_compiled(), "should count return address at least");
      return false;
    }

    // We should never be able to see anything here except an nmethod. If something in the
    // code cache (current frame) is called by an entity within the code cache that entity
    // should not be anything but the call stub (already covered), the interpreter (already covered)
    // or an nmethod.

    if (!sender_blob->is_compiled()) {
        return false;
    }

    // Could put some more validation for the potential non-interpreted sender
    // frame we'd create by calling sender if I could think of any. Wait for next crash in forte...

    // One idea is seeing if the sender_pc we have is one that we'd expect to call to current cb

    // We've validated the potential sender that would be created
    return true;
  }

  // Must be native-compiled frame. Since sender will try and use fp to find
  // linkages it must be safe

  if (!fp_safe) {
    return false;
  }

  // Will the pc we fetch be non-zero (which we'll find at the oldest frame)

  if ( (address) this->fp()[return_addr_offset] == NULL) return false;


  // could try and do some more potential verification of native frame if we could think of some...

  return true;

}


void frame::patch_pc(Thread* thread, address pc) {
  assert(_cb == CodeCache::find_blob(pc), "unexpected pc");
  address* pc_addr = &(((address*) sp())[-1]);
  if (TracePcPatching) {
    tty->print_cr("patch_pc at address " INTPTR_FORMAT " [" INTPTR_FORMAT " -> " INTPTR_FORMAT "]",
                  p2i(pc_addr), p2i(*pc_addr), p2i(pc));
  }
  // Either the return address is the original one or we are going to
  // patch in the same address that's already there.
  assert(_pc == *pc_addr || pc == *pc_addr, "must be");
  *pc_addr = pc;
  address original_pc = CompiledMethod::get_deopt_original_pc(this);
  if (original_pc != NULL) {
    assert(original_pc == _pc, "expected original PC to be stored before patching");
    _deopt_state = is_deoptimized;
    // leave _pc as is
  } else {
    _deopt_state = not_deoptimized;
    _pc = pc;
  }
}

bool frame::is_interpreted_frame() const  {
  return Interpreter::contains(pc());
}

int frame::frame_size(RegisterMap* map) const {
  frame sender = this->sender(map);
  return sender.sp() - sp();
}

intptr_t* frame::entry_frame_argument_at(int offset) const {
  // convert offset to index to deal with tsi
  int index = (Interpreter::expr_offset_in_bytes(offset)/wordSize);
  // Entry frame's arguments are always in relation to unextended_sp()
  return &unextended_sp()[index];
}

// sender_sp

intptr_t* frame::interpreter_frame_sender_sp() const {
  assert(is_interpreted_frame(), "interpreted frame expected");
  return (intptr_t*) at(interpreter_frame_sender_sp_offset);
}

void frame::set_interpreter_frame_sender_sp(intptr_t* sender_sp) {
  assert(is_interpreted_frame(), "interpreted frame expected");
  ptr_at_put(interpreter_frame_sender_sp_offset, (intptr_t) sender_sp);
}


// monitor elements

BasicObjectLock* frame::interpreter_frame_monitor_begin() const {
  return (BasicObjectLock*) addr_at(interpreter_frame_monitor_block_bottom_offset);
}

BasicObjectLock* frame::interpreter_frame_monitor_end() const {
  BasicObjectLock* result = (BasicObjectLock*) *addr_at(interpreter_frame_monitor_block_top_offset);
  // make sure the pointer points inside the frame
  assert(sp() <= (intptr_t*) result, "monitor end should be above the stack pointer");
  assert((intptr_t*) result < fp(),  "monitor end should be strictly below the frame pointer");
  return result;
}

void frame::interpreter_frame_set_monitor_end(BasicObjectLock* value) {
  *((BasicObjectLock**)addr_at(interpreter_frame_monitor_block_top_offset)) = value;
}

// Used by template based interpreter deoptimization
void frame::interpreter_frame_set_last_sp(intptr_t* sp) {
    *((intptr_t**)addr_at(interpreter_frame_last_sp_offset)) = sp;
}

frame frame::sender_for_entry_frame(RegisterMap* map) const {
  assert(map != NULL, "map must be set");
  // Java frame called from C; skip all C frames and return top C
  // frame of that chunk as the sender
  JavaFrameAnchor* jfa = entry_frame_call_wrapper()->anchor();
  assert(!entry_frame_is_first(), "next Java fp must be non zero");
  assert(jfa->last_Java_sp() > sp(), "must be above this frame on stack");
  // Since we are walking the stack now this nested anchor is obviously walkable
  // even if it wasn't when it was stacked.
  if (!jfa->walkable()) {
    // Capture _last_Java_pc (if needed) and mark anchor walkable.
    jfa->capture_last_Java_pc();
  }
  map->clear();
  assert(map->include_argument_oops(), "should be set by clear");
  vmassert(jfa->last_Java_pc() != NULL, "not walkable");
  frame fr(jfa->last_Java_sp(), jfa->last_Java_fp(), jfa->last_Java_pc());

<<<<<<< HEAD
=======
  if (map->update_map() && jfa->saved_rbp_address()) {
    update_map_with_saved_link(map, jfa->saved_rbp_address());
  }

  return fr;
}

JavaFrameAnchor* EntryBlob::jfa_for_frame(const frame& frame) const {
  // need unextended_sp here, since normal sp is wrong for interpreter callees
  return reinterpret_cast<JavaFrameAnchor*>(reinterpret_cast<char*>(frame.unextended_sp()) + in_bytes(jfa_sp_offset()));
}

frame frame::sender_for_panama_entry_frame(RegisterMap* map) const {
  assert(map != NULL, "map must be set");
  EntryBlob* blob = _cb->as_entry_blob();
  // Java frame called from C; skip all C frames and return top C
  // frame of that chunk as the sender
  JavaFrameAnchor* jfa = blob->jfa_for_frame(*this);
  assert(jfa->last_Java_sp() > sp(), "must be above this frame on stack");
  // Since we are walking the stack now this nested anchor is obviously walkable
  // even if it wasn't when it was stacked.
  if (!jfa->walkable()) {
    // Capture _last_Java_pc (if needed) and mark anchor walkable.
    jfa->capture_last_Java_pc();
  }
  map->clear();
  assert(map->include_argument_oops(), "should be set by clear");
  vmassert(jfa->last_Java_pc() != NULL, "not walkable");
  frame fr(jfa->last_Java_sp(), jfa->last_Java_fp(), jfa->last_Java_pc());

  if (map->update_map() && jfa->saved_rbp_address()) {
    update_map_with_saved_link(map, jfa->saved_rbp_address());
  }

>>>>>>> 96c29d52
  return fr;
}

//------------------------------------------------------------------------------
// frame::verify_deopt_original_pc
//
// Verifies the calculated original PC of a deoptimization PC for the
// given unextended SP.
#ifdef ASSERT
void frame::verify_deopt_original_pc(CompiledMethod* nm, intptr_t* unextended_sp) {
  frame fr;

  // This is ugly but it's better than to change {get,set}_original_pc
  // to take an SP value as argument.  And it's only a debugging
  // method anyway.
  fr._unextended_sp = unextended_sp;

  address original_pc = nm->get_original_pc(&fr);
  assert(nm->insts_contains_inclusive(original_pc),
         "original PC must be in the main code section of the the compiled method (or must be immediately following it)");
}
#endif

//------------------------------------------------------------------------------
// frame::adjust_unextended_sp
#ifdef ASSERT
void frame::adjust_unextended_sp() {
  // On x86, sites calling method handle intrinsics and lambda forms are treated
  // as any other call site. Therefore, no special action is needed when we are
  // returning to any of these call sites.

  if (_cb != NULL) {
    CompiledMethod* sender_cm = _cb->as_compiled_method_or_null();
    if (sender_cm != NULL) {
      // If the sender PC is a deoptimization point, get the original PC.
      if (sender_cm->is_deopt_entry(_pc) ||
          sender_cm->is_deopt_mh_entry(_pc)) {
        verify_deopt_original_pc(sender_cm, _unextended_sp);
      }
    }
  }
}
#endif

//------------------------------------------------------------------------------
// frame::update_map_with_saved_link
void frame::update_map_with_saved_link(RegisterMap* map, intptr_t** link_addr) {
  // The interpreter and compiler(s) always save EBP/RBP in a known
  // location on entry. We must record where that location is
  // so this if EBP/RBP was live on callout from c2 we can find
  // the saved copy no matter what it called.

  // Since the interpreter always saves EBP/RBP if we record where it is then
  // we don't have to always save EBP/RBP on entry and exit to c2 compiled
  // code, on entry will be enough.
  map->set_location(rbp->as_VMReg(), (address) link_addr);
#ifdef AMD64
  // this is weird "H" ought to be at a higher address however the
  // oopMaps seems to have the "H" regs at the same address and the
  // vanilla register.
  // XXXX make this go away
  if (true) {
    map->set_location(rbp->as_VMReg()->next(), (address) link_addr);
  }
#endif // AMD64
}


//------------------------------------------------------------------------------
// frame::sender_for_interpreter_frame
frame frame::sender_for_interpreter_frame(RegisterMap* map) const {
  // SP is the raw SP from the sender after adapter or interpreter
  // extension.
  intptr_t* sender_sp = this->sender_sp();

  // This is the sp before any possible extension (adapter/locals).
  intptr_t* unextended_sp = interpreter_frame_sender_sp();

#if COMPILER2_OR_JVMCI
  if (map->update_map()) {
    update_map_with_saved_link(map, (intptr_t**) addr_at(link_offset));
  }
#endif // COMPILER2_OR_JVMCI

  return frame(sender_sp, unextended_sp, link(), sender_pc());
}


//------------------------------------------------------------------------------
// frame::sender_for_compiled_frame
frame frame::sender_for_compiled_frame(RegisterMap* map) const {
  assert(map != NULL, "map must be set");

  // frame owned by optimizing compiler
  assert(_cb->frame_size() >= 0, "must have non-zero frame size");
  intptr_t* sender_sp = unextended_sp() + _cb->frame_size();
  intptr_t* unextended_sp = sender_sp;

  // On Intel the return_address is always the word on the stack
  address sender_pc = (address) *(sender_sp-1);

  // This is the saved value of EBP which may or may not really be an FP.
  // It is only an FP if the sender is an interpreter frame (or C1?).
  intptr_t** saved_fp_addr = (intptr_t**) (sender_sp - frame::sender_sp_offset);

  if (map->update_map()) {
    // Tell GC to use argument oopmaps for some runtime stubs that need it.
    // For C1, the runtime stub might not have oop maps, so set this flag
    // outside of update_register_map.
    map->set_include_argument_oops(_cb->caller_must_gc_arguments(map->thread()));
    if (_cb->oop_maps() != NULL) {
      OopMapSet::update_register_map(this, map);
    }

    // Since the prolog does the save and restore of EBP there is no oopmap
    // for it so we must fill in its location as if there was an oopmap entry
    // since if our caller was compiled code there could be live jvm state in it.
    update_map_with_saved_link(map, saved_fp_addr);
  }

  assert(sender_sp != sp(), "must have changed");
  return frame(sender_sp, unextended_sp, *saved_fp_addr, sender_pc);
}


//------------------------------------------------------------------------------
// frame::sender_raw
frame frame::sender_raw(RegisterMap* map) const {
  // Default is we done have to follow them. The sender_for_xxx will
  // update it accordingly
  map->set_include_argument_oops(false);

  if (is_entry_frame())        return sender_for_entry_frame(map);
  if (is_panama_entry_frame()) return sender_for_panama_entry_frame(map);
  if (is_interpreted_frame())  return sender_for_interpreter_frame(map);
  assert(_cb == CodeCache::find_blob(pc()),"Must be the same");

  if (_cb != NULL) {
    return sender_for_compiled_frame(map);
  }
  // Must be native-compiled frame, i.e. the marshaling code for native
  // methods that exists in the core system.
  return frame(sender_sp(), link(), sender_pc());
}

frame frame::sender(RegisterMap* map) const {
  frame result = sender_raw(map);

  if (map->process_frames()) {
    StackWatermarkSet::on_iteration(map->thread(), result);
  }

  return result;
}

bool frame::is_interpreted_frame_valid(JavaThread* thread) const {
  assert(is_interpreted_frame(), "Not an interpreted frame");
  // These are reasonable sanity checks
  if (fp() == 0 || (intptr_t(fp()) & (wordSize-1)) != 0) {
    return false;
  }
  if (sp() == 0 || (intptr_t(sp()) & (wordSize-1)) != 0) {
    return false;
  }
  if (fp() + interpreter_frame_initial_sp_offset < sp()) {
    return false;
  }
  // These are hacks to keep us out of trouble.
  // The problem with these is that they mask other problems
  if (fp() <= sp()) {        // this attempts to deal with unsigned comparison above
    return false;
  }

  // do some validation of frame elements
  // first the method

  Method* m = *interpreter_frame_method_addr();

  // validate the method we'd find in this potential sender
  if (!Method::is_valid_method(m)) return false;

  // stack frames shouldn't be much larger than max_stack elements
  // this test requires the use the unextended_sp which is the sp as seen by
  // the current frame, and not sp which is the "raw" pc which could point
  // further because of local variables of the callee method inserted after
  // method arguments
  if (fp() - unextended_sp() > 1024 + m->max_stack()*Interpreter::stackElementSize) {
    return false;
  }

  // validate bci/bcp

  address bcp = interpreter_frame_bcp();
  if (m->validate_bci_from_bcp(bcp) < 0) {
    return false;
  }

  // validate ConstantPoolCache*
  ConstantPoolCache* cp = *interpreter_frame_cache_addr();
  if (MetaspaceObj::is_valid(cp) == false) return false;

  // validate locals

  address locals =  (address) *interpreter_frame_locals_addr();
  return thread->is_in_stack_range_incl(locals, (address)fp());
}

BasicType frame::interpreter_frame_result(oop* oop_result, jvalue* value_result) {
  assert(is_interpreted_frame(), "interpreted frame expected");
  Method* method = interpreter_frame_method();
  BasicType type = method->result_type();

  intptr_t* tos_addr;
  if (method->is_native()) {
    // Prior to calling into the runtime to report the method_exit the possible
    // return value is pushed to the native stack. If the result is a jfloat/jdouble
    // then ST0 is saved before EAX/EDX. See the note in generate_native_result
    tos_addr = (intptr_t*)sp();
    if (type == T_FLOAT || type == T_DOUBLE) {
    // QQQ seems like this code is equivalent on the two platforms
#ifdef AMD64
      // This is times two because we do a push(ltos) after pushing XMM0
      // and that takes two interpreter stack slots.
      tos_addr += 2 * Interpreter::stackElementWords;
#else
      tos_addr += 2;
#endif // AMD64
    }
  } else {
    tos_addr = (intptr_t*)interpreter_frame_tos_address();
  }

  switch (type) {
    case T_OBJECT  :
    case T_ARRAY   : {
      oop obj;
      if (method->is_native()) {
        obj = cast_to_oop(at(interpreter_frame_oop_temp_offset));
      } else {
        oop* obj_p = (oop*)tos_addr;
        obj = (obj_p == NULL) ? (oop)NULL : *obj_p;
      }
      assert(Universe::is_in_heap_or_null(obj), "sanity check");
      *oop_result = obj;
      break;
    }
    case T_BOOLEAN : value_result->z = *(jboolean*)tos_addr; break;
    case T_BYTE    : value_result->b = *(jbyte*)tos_addr; break;
    case T_CHAR    : value_result->c = *(jchar*)tos_addr; break;
    case T_SHORT   : value_result->s = *(jshort*)tos_addr; break;
    case T_INT     : value_result->i = *(jint*)tos_addr; break;
    case T_LONG    : value_result->j = *(jlong*)tos_addr; break;
    case T_FLOAT   : {
#ifdef AMD64
        value_result->f = *(jfloat*)tos_addr;
#else
      if (method->is_native()) {
        jdouble d = *(jdouble*)tos_addr;  // Result was in ST0 so need to convert to jfloat
        value_result->f = (jfloat)d;
      } else {
        value_result->f = *(jfloat*)tos_addr;
      }
#endif // AMD64
      break;
    }
    case T_DOUBLE  : value_result->d = *(jdouble*)tos_addr; break;
    case T_VOID    : /* Nothing to do */ break;
    default        : ShouldNotReachHere();
  }

  return type;
}


intptr_t* frame::interpreter_frame_tos_at(jint offset) const {
  int index = (Interpreter::expr_offset_in_bytes(offset)/wordSize);
  return &interpreter_frame_tos_address()[index];
}

#ifndef PRODUCT

#define DESCRIBE_FP_OFFSET(name) \
  values.describe(frame_no, fp() + frame::name##_offset, #name)

void frame::describe_pd(FrameValues& values, int frame_no) {
  if (is_interpreted_frame()) {
    DESCRIBE_FP_OFFSET(interpreter_frame_sender_sp);
    DESCRIBE_FP_OFFSET(interpreter_frame_last_sp);
    DESCRIBE_FP_OFFSET(interpreter_frame_method);
    DESCRIBE_FP_OFFSET(interpreter_frame_mirror);
    DESCRIBE_FP_OFFSET(interpreter_frame_mdp);
    DESCRIBE_FP_OFFSET(interpreter_frame_cache);
    DESCRIBE_FP_OFFSET(interpreter_frame_locals);
    DESCRIBE_FP_OFFSET(interpreter_frame_bcp);
    DESCRIBE_FP_OFFSET(interpreter_frame_initial_sp);
#ifdef AMD64
  } else if (is_entry_frame()) {
    // This could be more descriptive if we use the enum in
    // stubGenerator to map to real names but it's most important to
    // claim these frame slots so the error checking works.
    for (int i = 0; i < entry_frame_after_call_words; i++) {
      values.describe(frame_no, fp() - i, err_msg("call_stub word fp - %d", i));
    }
#endif // AMD64
  }
}
#endif // !PRODUCT

intptr_t *frame::initial_deoptimization_info() {
  // used to reset the saved FP
  return fp();
}

intptr_t* frame::real_fp() const {
  if (_cb != NULL) {
    // use the frame size if valid
    int size = _cb->frame_size();
    if (size > 0) {
      return unextended_sp() + size;
    }
  }
  // else rely on fp()
  assert(! is_compiled_frame(), "unknown compiled frame size");
  return fp();
}

#ifndef PRODUCT
// This is a generic constructor which is only used by pns() in debug.cpp.
frame::frame(void* sp, void* fp, void* pc) {
  init((intptr_t*)sp, (intptr_t*)fp, (address)pc);
}

void frame::pd_ps() {}
#endif

void JavaFrameAnchor::make_walkable(JavaThread* thread) {
  // last frame set?
  if (last_Java_sp() == NULL) return;
  // already walkable?
  if (walkable()) return;
  vmassert(Thread::current() == (Thread*)thread, "not current thread");
  vmassert(last_Java_sp() != NULL, "not called from Java code?");
  vmassert(last_Java_pc() == NULL, "already walkable");
  capture_last_Java_pc();
  vmassert(walkable(), "something went wrong");
}

void JavaFrameAnchor::capture_last_Java_pc() {
  vmassert(_last_Java_sp != NULL, "no last frame set");
  vmassert(_last_Java_pc == NULL, "already walkable");
  _last_Java_pc = (address)_last_Java_sp[-1];
}<|MERGE_RESOLUTION|>--- conflicted
+++ resolved
@@ -350,12 +350,6 @@
   vmassert(jfa->last_Java_pc() != NULL, "not walkable");
   frame fr(jfa->last_Java_sp(), jfa->last_Java_fp(), jfa->last_Java_pc());
 
-<<<<<<< HEAD
-=======
-  if (map->update_map() && jfa->saved_rbp_address()) {
-    update_map_with_saved_link(map, jfa->saved_rbp_address());
-  }
-
   return fr;
 }
 
@@ -382,11 +376,6 @@
   vmassert(jfa->last_Java_pc() != NULL, "not walkable");
   frame fr(jfa->last_Java_sp(), jfa->last_Java_fp(), jfa->last_Java_pc());
 
-  if (map->update_map() && jfa->saved_rbp_address()) {
-    update_map_with_saved_link(map, jfa->saved_rbp_address());
-  }
-
->>>>>>> 96c29d52
   return fr;
 }
 
