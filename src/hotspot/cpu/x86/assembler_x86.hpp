--- conflicted
+++ resolved
@@ -2208,14 +2208,10 @@
   void pxor(XMMRegister dst, XMMRegister src);
   void vpxor(XMMRegister dst, XMMRegister nds, XMMRegister src, int vector_len);
   void vpxor(XMMRegister dst, XMMRegister nds, Address src, int vector_len);
-<<<<<<< HEAD
   void vpxorq(XMMRegister dst, XMMRegister nds, XMMRegister src, int vector_len);
   void evpxord(XMMRegister dst, KRegister mask, XMMRegister nds, XMMRegister src, bool merge, int vector_len);
-=======
   void evpxorq(XMMRegister dst, XMMRegister nds, XMMRegister src, int vector_len);
   void evpxorq(XMMRegister dst, XMMRegister nds, Address src, int vector_len);
-
->>>>>>> 8b1470f8
 
   // vinserti forms
   void vinserti128(XMMRegister dst, XMMRegister nds, XMMRegister src, uint8_t imm8);
