/*
 * Copyright (c) 2017, 2019, Oracle and/or its affiliates. All rights reserved.
 * DO NOT ALTER OR REMOVE COPYRIGHT NOTICES OR THIS FILE HEADER.
 *
 * This code is free software; you can redistribute it and/or modify it
 * under the terms of the GNU General Public License version 2 only, as
 * published by the Free Software Foundation.  Oracle designates this
 * particular file as subject to the "Classpath" exception as provided
 * by Oracle in the LICENSE file that accompanied this code.
 *
 * This code is distributed in the hope that it will be useful, but WITHOUT
 * ANY WARRANTY; without even the implied warranty of MERCHANTABILITY or
 * FITNESS FOR A PARTICULAR PURPOSE.  See the GNU General Public License
 * version 2 for more details (a copy is included in the LICENSE file that
 * accompanied this code).
 *
 * You should have received a copy of the GNU General Public License version
 * 2 along with this work; if not, write to the Free Software Foundation,
 * Inc., 51 Franklin St, Fifth Floor, Boston, MA 02110-1301 USA.
 *
 * Please contact Oracle, 500 Oracle Parkway, Redwood Shores, CA 94065 USA
 * or visit www.oracle.com if you need additional information or have
 * questions.
 */
package jdk.incubator.vector;

import java.nio.ByteBuffer;
import java.nio.ByteOrder;
import java.nio.ShortBuffer;
import java.nio.ReadOnlyBufferException;
import java.util.Arrays;
import java.util.Objects;
import java.util.function.IntUnaryOperator;

import jdk.internal.misc.Unsafe;
import jdk.internal.vm.annotation.ForceInline;
import jdk.internal.vm.annotation.Stable;

import static jdk.incubator.vector.VectorIntrinsics.*;
import static jdk.incubator.vector.VectorOperators.*;

// -- This file was mechanically generated: Do not edit! -- //

@SuppressWarnings("cast")  // warning: redundant cast
final class Short128Vector extends ShortVector {
    static final ShortSpecies VSPECIES =
        (ShortSpecies) ShortVector.SPECIES_128;

    static final VectorShape VSHAPE =
        VSPECIES.vectorShape();

    static final Class<Short128Vector> VCLASS = Short128Vector.class;

    static final int VSIZE = VSPECIES.vectorBitSize();

    static final int VLENGTH = VSPECIES.laneCount();

    static final Class<Short> ETYPE = short.class;

    // The JVM expects to find the state here.
    private final short[] vec; // Don't access directly, use getElements() instead.

    Short128Vector(short[] v) {
        vec = v;
    }

    // For compatibility as Short128Vector::new,
    // stored into species.vectorFactory.
    Short128Vector(Object v) {
        this((short[]) v);
    }

    static final Short128Vector ZERO = new Short128Vector(new short[VLENGTH]);
    static final Short128Vector IOTA = new Short128Vector(VSPECIES.iotaArray());

    static {
        // Warm up a few species caches.
        // If we do this too much we will
        // get NPEs from bootstrap circularity.
        VSPECIES.dummyVector();
        VSPECIES.withLanes(LaneType.BYTE);
    }

    // Specialized extractors

    @ForceInline
    final @Override
    public ShortSpecies vspecies() {
        // ISSUE:  This should probably be a @Stable
        // field inside AbstractVector, rather than
        // a megamorphic method.
        return VSPECIES;
    }


    /*package-private*/
    @ForceInline
    final @Override
    short[] getElements() {
        return VectorIntrinsics.maybeRebox(this).vec;
    }

    // Virtualized constructors

    @Override
    @ForceInline
    public final Short128Vector broadcast(short e) {
        return (Short128Vector) super.broadcastTemplate(e);  // specialize
    }

    @Override
    @ForceInline
    public final Short128Vector broadcast(long e) {
        return (Short128Vector) super.broadcastTemplate(e);  // specialize
    }

    @Override
    @ForceInline
    Short128Mask maskFromArray(boolean[] bits) {
        return new Short128Mask(bits);
    }

    @Override
    @ForceInline
    Short128Shuffle iotaShuffle() { return Short128Shuffle.IOTA; }

    @Override
    @ForceInline
    Short128Shuffle shuffleFromBytes(byte[] reorder) { return new Short128Shuffle(reorder); }

    @Override
    @ForceInline
    Short128Shuffle shuffleFromArray(int[] indexes, int i) { return new Short128Shuffle(indexes, i); }

    @Override
    @ForceInline
    Short128Shuffle shuffleFromOp(IntUnaryOperator fn) { return new Short128Shuffle(fn); }

    // Make a vector of the same species but the given elements:
    @ForceInline
    final @Override
    Short128Vector vectorFactory(short[] vec) {
        return new Short128Vector(vec);
    }

    @ForceInline
    final @Override
    Byte128Vector asByteVectorRaw() {
        return (Byte128Vector) super.asByteVectorRawTemplate();  // specialize
    }

    @ForceInline
    final @Override
    AbstractVector<?> asVectorRaw(LaneType laneType) {
        return super.asVectorRawTemplate(laneType);  // specialize
    }

    // Unary operator

    final @Override
    Short128Vector uOp(FUnOp f) {
        return (Short128Vector) super.uOp(f);  // specialize
    }

    @ForceInline
    final @Override
    Short128Vector uOp(VectorMask<Short> m, FUnOp f) {
        return (Short128Vector) super.uOp((Short128Mask)m, f);  // specialize
    }

    // Binary operator

    @ForceInline
    final @Override
    Short128Vector bOp(Vector<Short> v, FBinOp f) {
        return (Short128Vector) super.bOp((Short128Vector)v, f);  // specialize
    }

    @ForceInline
    final @Override
    Short128Vector bOp(Vector<Short> v,
                     VectorMask<Short> m, FBinOp f) {
        return (Short128Vector) super.bOp((Short128Vector)v, (Short128Mask)m,
                                        f);  // specialize
    }

    // Ternary operator

    @ForceInline
    final @Override
    Short128Vector tOp(Vector<Short> v1, Vector<Short> v2, FTriOp f) {
        return (Short128Vector) super.tOp((Short128Vector)v1, (Short128Vector)v2,
                                        f);  // specialize
    }

    @ForceInline
    final @Override
    Short128Vector tOp(Vector<Short> v1, Vector<Short> v2,
                     VectorMask<Short> m, FTriOp f) {
        return (Short128Vector) super.tOp((Short128Vector)v1, (Short128Vector)v2,
                                        (Short128Mask)m, f);  // specialize
    }

    @ForceInline
    final @Override
    short rOp(short v, FBinOp f) {
        return super.rOp(v, f);  // specialize
    }

    @Override
    @ForceInline
    public final <F>
    Vector<F> convertShape(VectorOperators.Conversion<Short,F> conv,
                           VectorSpecies<F> rsp, int part) {
        return super.convertShapeTemplate(conv, rsp, part);  // specialize
    }

    @Override
    @ForceInline
    public final <F>
    Vector<F> reinterpretShape(VectorSpecies<F> toSpecies, int part) {
        return super.reinterpretShapeTemplate(toSpecies, part);  // specialize
    }

    // Specialized algebraic operations:

    // The following definition forces a specialized version of this
    // crucial method into the v-table of this class.  A call to add()
    // will inline to a call to lanewise(ADD,), at which point the JIT
    // intrinsic will have the opcode of ADD, plus all the metadata
    // for this particular class, enabling it to generate precise
    // code.
    //
    // There is probably no benefit to the JIT to specialize the
    // masked or broadcast versions of the lanewise method.

    @Override
    @ForceInline
    public Short128Vector lanewise(Unary op) {
        return (Short128Vector) super.lanewiseTemplate(op);  // specialize
    }

    @Override
    @ForceInline
    public Short128Vector lanewise(Binary op, Vector<Short> v) {
        return (Short128Vector) super.lanewiseTemplate(op, v);  // specialize
    }

    /*package-private*/
    @Override
    @ForceInline Short128Vector
    lanewiseShift(VectorOperators.Binary op, int e) {
        return (Short128Vector) super.lanewiseShiftTemplate(op, e);  // specialize
    }

    /*package-private*/
    @Override
    @ForceInline
    public final
    Short128Vector
    lanewise(VectorOperators.Ternary op, Vector<Short> v1, Vector<Short> v2) {
        return (Short128Vector) super.lanewiseTemplate(op, v1, v2);  // specialize
    }

    @Override
    @ForceInline
    public final
    Short128Vector addIndex(int scale) {
        return (Short128Vector) super.addIndexTemplate(scale);  // specialize
    }

    // Type specific horizontal reductions

    @Override
    @ForceInline
    public final short reduceLanes(VectorOperators.Associative op) {
        return super.reduceLanesTemplate(op);  // specialized
    }

    @Override
    @ForceInline
    public final short reduceLanes(VectorOperators.Associative op,
                                    VectorMask<Short> m) {
        return super.reduceLanesTemplate(op, m);  // specialized
    }

    @Override
    @ForceInline
    public final long reduceLanesToLong(VectorOperators.Associative op) {
        return (long) super.reduceLanesTemplate(op);  // specialized
    }

    @Override
    @ForceInline
    public final long reduceLanesToLong(VectorOperators.Associative op,
                                        VectorMask<Short> m) {
        return (long) super.reduceLanesTemplate(op, m);  // specialized
    }

    @Override
    @ForceInline
    public VectorShuffle<Short> toShuffle() {
        short[] a = toArray();
        int[] sa = new int[a.length];
        for (int i = 0; i < a.length; i++) {
            sa[i] = (int) a[i];
        }
        return VectorShuffle.fromArray(VSPECIES, sa, 0);
    }

    // Specialized comparisons

    @Override
    @ForceInline
    public final Short128Mask compare(Comparison op, Vector<Short> v) {
        return super.compareTemplate(Short128Mask.class, op, v);  // specialize
    }

    @Override
    @ForceInline
    public final Short128Mask compare(Comparison op, short s) {
        return super.compareTemplate(Short128Mask.class, op, s);  // specialize
    }

    @Override
    @ForceInline
    public final Short128Mask compare(Comparison op, long s) {
        return super.compareTemplate(Short128Mask.class, op, s);  // specialize
    }

    @Override
    @ForceInline
    public Short128Vector blend(Vector<Short> v, VectorMask<Short> m) {
        return (Short128Vector)
            super.blendTemplate(Short128Mask.class,
                                (Short128Vector) v,
                                (Short128Mask) m);  // specialize
    }

    @Override
    @ForceInline
    public Short128Vector slice(int origin, Vector<Short> v) {
        return (Short128Vector) super.sliceTemplate(origin, v);  // specialize
    }

    @Override
    @ForceInline
    public Short128Vector unslice(int origin, Vector<Short> w, int part) {
        return (Short128Vector) super.unsliceTemplate(origin, w, part);  // specialize
    }

    @Override
    @ForceInline
    public Short128Vector unslice(int origin, Vector<Short> w, int part, VectorMask<Short> m) {
        return (Short128Vector)
            super.unsliceTemplate(Short128Mask.class,
                                  origin, w, part,
                                  (Short128Mask) m);  // specialize
    }

    @Override
    @ForceInline
    public Short128Vector rearrange(VectorShuffle<Short> s) {
        return (Short128Vector)
            super.rearrangeTemplate(Short128Shuffle.class,
                                    (Short128Shuffle) s);  // specialize
    }

    @Override
    @ForceInline
    public Short128Vector rearrange(VectorShuffle<Short> shuffle,
                                  VectorMask<Short> m) {
        return (Short128Vector)
            super.rearrangeTemplate(Short128Shuffle.class,
                                    (Short128Shuffle) shuffle,
                                    (Short128Mask) m);  // specialize
    }

    @Override
    @ForceInline
    public Short128Vector rearrange(VectorShuffle<Short> s,
                                  Vector<Short> v) {
        return (Short128Vector)
            super.rearrangeTemplate(Short128Shuffle.class,
                                    (Short128Shuffle) s,
                                    (Short128Vector) v);  // specialize
    }

    @Override
    @ForceInline
    public Short128Vector selectFrom(Vector<Short> v) {
        return (Short128Vector)
            super.selectFromTemplate((Short128Vector) v);  // specialize
    }

    @Override
    @ForceInline
    public Short128Vector selectFrom(Vector<Short> v,
                                   VectorMask<Short> m) {
        return (Short128Vector)
            super.selectFromTemplate((Short128Vector) v,
                                     (Short128Mask) m);  // specialize
    }


<<<<<<< HEAD
=======

    @Override
    @ForceInline
    public Short128Vector rotateLanesLeft(int j) {
      int L = length();
      if (j < 0) {
         throw new IllegalArgumentException("Index " + j + " must be zero or positive");
      } else {
        j = j & (L-1);
        VectorShuffle<Short> PermMask  = VectorShuffle.shuffleIota(SPECIES, L - j);
        return this.rearrange(PermMask);
      }
    }

    @Override
    @ForceInline
    public Short128Vector rotateLanesRight(int j) {
      int L = length();
      if (j < 0) {
         throw new IllegalArgumentException("Index " + j + " must be zero or positive");
      } else {
        j = j & (L-1);
        VectorShuffle<Short> PermMask = VectorShuffle.shuffleIota(SPECIES, j);
        return this.rearrange(PermMask);
      }
    }

    @Override
    @ForceInline
    @SuppressWarnings("unchecked")
    public Short128Vector shiftLanesLeft(int j) {
       int L = length();
       if (j < 0) {
         throw new IllegalArgumentException("Index " + j + " must be zero or positive");
       } else if ( j >= L ) {
         return ZERO;
       } else {
         Short128Shuffle     Iota    = (Short128Shuffle)(VectorShuffle.shuffleIota(SPECIES, L-j));
         VectorMask<Short> BlendMask = Iota.toVector().lessThan(Short128Vector.broadcast(SPECIES, (short)(L-j)));
         Iota    = (Short128Shuffle)(VectorShuffle.shuffleIota(SPECIES, L -j));
         return ZERO.blend(this.rearrange(Iota),BlendMask);
       }
    }

    @Override
    @ForceInline
    @SuppressWarnings("unchecked")
    public Short128Vector shiftLanesRight(int j) {
       int L = length();
       if (j < 0) {
         throw new IllegalArgumentException("Index " + j + " must be zero or positive");
       } else if ( j >= L ) {
         return ZERO;
       } else {
         Short128Shuffle     Iota    = (Short128Shuffle)(VectorShuffle.shuffleIota(SPECIES, j));
         VectorMask<Short> BlendMask = Iota.toVector().greaterThanEq(Short128Vector.broadcast(SPECIES, (short)(j)));
         Iota    = (Short128Shuffle)(VectorShuffle.shuffleIota(SPECIES, j));
         return ZERO.blend(this.rearrange(Iota),BlendMask);
       }
    }

    @Override
    @ForceInline
    public Short128Vector rearrange(Vector<Short> v,
                                  VectorShuffle<Short> s, VectorMask<Short> m) {
        return this.rearrange(s).blend(v.rearrange(s), m);
    }

    @Override
    @ForceInline
    public Short128Vector rearrange(VectorShuffle<Short> o1) {
        Objects.requireNonNull(o1);
        Short128Shuffle s =  (Short128Shuffle)o1;

        return VectorIntrinsics.rearrangeOp(
            Short128Vector.class, Short128Shuffle.class, short.class, LENGTH,
            this, s,
            (v1, s_) -> v1.uOp((i, a) -> {
                int ei = s_.lane(i);
                return v1.lane(ei);
            }));
    }

    @Override
    @ForceInline
    public Short128Vector blend(Vector<Short> o1, VectorMask<Short> o2) {
        Objects.requireNonNull(o1);
        Objects.requireNonNull(o2);
        Short128Vector v = (Short128Vector)o1;
        Short128Mask   m = (Short128Mask)o2;

        return VectorIntrinsics.blend(
            Short128Vector.class, Short128Mask.class, short.class, LENGTH,
            this, v, m,
            (v1, v2, m_) -> v1.bOp(v2, (i, a, b) -> m_.lane(i) ? b : a));
    }

    // Accessors

>>>>>>> c3aabcdb
    @Override
    public short lane(int i) {
        if (i < 0 || i >= VLENGTH) {
            throw new IllegalArgumentException("Index " + i + " must be zero or positive, and less than " + VLENGTH);
        }
        return (short) VectorIntrinsics.extract(
                                VCLASS, ETYPE, VLENGTH,
                                this, i,
                                (vec, ix) -> {
                                    short[] vecarr = vec.getElements();
                                    return (long)vecarr[ix];
                                });
    }

    @Override
    public Short128Vector withLane(int i, short e) {
        if (i < 0 || i >= VLENGTH) {
            throw new IllegalArgumentException("Index " + i + " must be zero or positive, and less than " + VLENGTH);
        }
        return VectorIntrinsics.insert(
                                VCLASS, ETYPE, VLENGTH,
                                this, i, (long)e,
                                (v, ix, bits) -> {
                                    short[] res = v.getElements().clone();
                                    res[ix] = (short)bits;
                                    return v.vectorFactory(res);
                                });
    }

    // Mask

    static final class Short128Mask extends AbstractMask<Short> {

        private final boolean[] bits; // Don't access directly, use getBits() instead.

        public Short128Mask(boolean[] bits) {
            this(bits, 0);
        }

        public Short128Mask(boolean[] bits, int offset) {
            boolean[] a = new boolean[vspecies().laneCount()];
            for (int i = 0; i < a.length; i++) {
                a[i] = bits[offset + i];
            }
            this.bits = a;
        }

        public Short128Mask(boolean val) {
            boolean[] bits = new boolean[vspecies().laneCount()];
            Arrays.fill(bits, val);
            this.bits = bits;
        }

        @ForceInline
        final @Override
        public ShortSpecies vspecies() {
            // ISSUE:  This should probably be a @Stable
            // field inside AbstractMask, rather than
            // a megamorphic method.
            return VSPECIES;
        }

        boolean[] getBits() {
            return VectorIntrinsics.maybeRebox(this).bits;
        }

        @Override
        Short128Mask uOp(MUnOp f) {
            boolean[] res = new boolean[vspecies().laneCount()];
            boolean[] bits = getBits();
            for (int i = 0; i < res.length; i++) {
                res[i] = f.apply(i, bits[i]);
            }
            return new Short128Mask(res);
        }

        @Override
        Short128Mask bOp(VectorMask<Short> m, MBinOp f) {
            boolean[] res = new boolean[vspecies().laneCount()];
            boolean[] bits = getBits();
            boolean[] mbits = ((Short128Mask)m).getBits();
            for (int i = 0; i < res.length; i++) {
                res[i] = f.apply(i, bits[i], mbits[i]);
            }
            return new Short128Mask(res);
        }

        @ForceInline
        @Override
        public final
        Short128Vector toVector() {
            return (Short128Vector) super.toVectorTemplate();  // specialize
        }

        @Override
        @ForceInline
        public <E> VectorMask<E> cast(VectorSpecies<E> s) {
            AbstractSpecies<E> species = (AbstractSpecies<E>) s;
            if (length() != species.laneCount())
                throw new IllegalArgumentException("VectorMask length and species length differ");
            boolean[] maskArray = toArray();
            // enum-switches don't optimize properly JDK-8161245
            switch (species.laneType.switchKey) {
            case LaneType.SK_BYTE:
                return new Byte128Vector.Byte128Mask(maskArray).check(species);
            case LaneType.SK_SHORT:
                return new Short128Vector.Short128Mask(maskArray).check(species);
            case LaneType.SK_INT:
                return new Int128Vector.Int128Mask(maskArray).check(species);
            case LaneType.SK_LONG:
                return new Long128Vector.Long128Mask(maskArray).check(species);
            case LaneType.SK_FLOAT:
                return new Float128Vector.Float128Mask(maskArray).check(species);
            case LaneType.SK_DOUBLE:
                return new Double128Vector.Double128Mask(maskArray).check(species);
            }

            // Should not reach here.
            throw new AssertionError(species);
        }

        // Unary operations

        @Override
        @ForceInline
        public Short128Mask not() {
            return (Short128Mask) VectorIntrinsics.unaryOp(
                                             VECTOR_OP_NOT, Short128Mask.class, short.class, VLENGTH,
                                             this,
                                             (m1) -> m1.uOp((i, a) -> !a));
        }

        // Binary operations

        @Override
        @ForceInline
        public Short128Mask and(VectorMask<Short> mask) {
            Objects.requireNonNull(mask);
            Short128Mask m = (Short128Mask)mask;
            return VectorIntrinsics.binaryOp(VECTOR_OP_AND, Short128Mask.class, short.class, VLENGTH,
                                             this, m,
                                             (m1, m2) -> m1.bOp(m2, (i, a, b) -> a & b));
        }

        @Override
        @ForceInline
        public Short128Mask or(VectorMask<Short> mask) {
            Objects.requireNonNull(mask);
            Short128Mask m = (Short128Mask)mask;
            return VectorIntrinsics.binaryOp(VECTOR_OP_OR, Short128Mask.class, short.class, VLENGTH,
                                             this, m,
                                             (m1, m2) -> m1.bOp(m2, (i, a, b) -> a | b));
        }

        // Reductions

        @Override
        @ForceInline
        public boolean anyTrue() {
            return VectorIntrinsics.test(BT_ne, Short128Mask.class, short.class, VLENGTH,
                                         this, this,
                                         (m, __) -> anyTrueHelper(((Short128Mask)m).getBits()));
        }

        @Override
        @ForceInline
        public boolean allTrue() {
            return VectorIntrinsics.test(BT_overflow, Short128Mask.class, short.class, VLENGTH,
                                         this, vspecies().maskAll(true),
                                         (m, __) -> allTrueHelper(((Short128Mask)m).getBits()));
        }

        /*package-private*/
        static Short128Mask maskAll(boolean bit) {
            return bit ? TRUE_MASK : FALSE_MASK;
        }
        static final Short128Mask TRUE_MASK = new Short128Mask(true);
        static final Short128Mask FALSE_MASK = new Short128Mask(false);
    }

    // Shuffle

    static final class Short128Shuffle extends AbstractShuffle<Short> {
        Short128Shuffle(byte[] reorder) {
            super(reorder);
        }

        public Short128Shuffle(int[] reorder) {
            super(reorder);
        }

        public Short128Shuffle(int[] reorder, int i) {
            super(reorder, i);
        }

        public Short128Shuffle(IntUnaryOperator fn) {
            super(fn);
        }

        @Override
        public ShortSpecies vspecies() {
            return VSPECIES;
        }

<<<<<<< HEAD
        static {
            // There must be enough bits in the shuffle lanes to encode
            // VLENGTH valid indexes and VLENGTH exceptional ones.
            assert(VLENGTH < Byte.MAX_VALUE);
            assert(Byte.MIN_VALUE <= -VLENGTH);
        }
        static final Short128Shuffle IOTA = new Short128Shuffle(IDENTITY);

        @Override
        public Short128Vector toVector() {
            return (Short128Vector) super.toVectorTemplate();  // specialize
=======
        private ShortVector toVector_helper() {
            short[] va = new short[SPECIES.length()];
            for (int i = 0; i < va.length; i++) {
              va[i] = (short) lane(i);
            }
            return ShortVector.fromArray(SPECIES, va, 0);
>>>>>>> c3aabcdb
        }

        @Override
        @ForceInline
<<<<<<< HEAD
        public <F> VectorShuffle<F> cast(VectorSpecies<F> s) {
            AbstractSpecies<F> species = (AbstractSpecies<F>) s;
            if (length() != species.laneCount())
                throw new AssertionError("NYI: Shuffle length and species length differ");
            int[] shuffleArray = toArray();
            // enum-switches don't optimize properly JDK-8161245
            switch (species.laneType.switchKey) {
            case LaneType.SK_BYTE:
                return new Byte128Vector.Byte128Shuffle(shuffleArray).check(species);
            case LaneType.SK_SHORT:
                return new Short128Vector.Short128Shuffle(shuffleArray).check(species);
            case LaneType.SK_INT:
                return new Int128Vector.Int128Shuffle(shuffleArray).check(species);
            case LaneType.SK_LONG:
                return new Long128Vector.Long128Shuffle(shuffleArray).check(species);
            case LaneType.SK_FLOAT:
                return new Float128Vector.Float128Shuffle(shuffleArray).check(species);
            case LaneType.SK_DOUBLE:
                return new Double128Vector.Double128Shuffle(shuffleArray).check(species);
=======
        public ShortVector toVector() {
            return VectorIntrinsics.shuffleToVector(Short128Vector.class, short.class, Short128Shuffle.class, this,
                                                    SPECIES.length(), 
                                                    (s) -> (((Short128Shuffle)(s)).toVector_helper()));
        }

        @Override
        @ForceInline
        @SuppressWarnings("unchecked")
        public <F> VectorShuffle<F> cast(VectorSpecies<F> species) {
            if (length() != species.length())
                throw new IllegalArgumentException("Shuffle length and species length differ");
            Class<?> stype = species.elementType();
            int [] shuffleArray = toArray();
            if (stype == byte.class) {
                return (VectorShuffle<F>) new Byte128Vector.Byte128Shuffle(shuffleArray);
            } else if (stype == short.class) {
                return (VectorShuffle<F>) new Short128Vector.Short128Shuffle(shuffleArray);
            } else if (stype == int.class) {
                return (VectorShuffle<F>) new Int128Vector.Int128Shuffle(shuffleArray);
            } else if (stype == long.class) {
                return (VectorShuffle<F>) new Long128Vector.Long128Shuffle(shuffleArray);
            } else if (stype == float.class) {
                return (VectorShuffle<F>) new Float128Vector.Float128Shuffle(shuffleArray);
            } else if (stype == double.class) {
                return (VectorShuffle<F>) new Double128Vector.Double128Shuffle(shuffleArray);
            } else {
                throw new UnsupportedOperationException("Bad lane type for casting.");
>>>>>>> c3aabcdb
            }

            // Should not reach here.
            throw new AssertionError(species);
        }


        @Override
        public Short128Shuffle rearrange(VectorShuffle<Short> shuffle) {
            Short128Shuffle s = (Short128Shuffle) shuffle;
            byte[] r = new byte[reorder.length];
            for (int i = 0; i < reorder.length; i++) {
                int ssi = s.reorder[i];
                r[i] = this.reorder[ssi];  // throws on exceptional index
            }
            return new Short128Shuffle(r);
        }
    }

    // ================================================

    // Specialized low-level memory operations.

    @ForceInline
    @Override
    final
    ShortVector fromArray0(short[] a, int offset) {
        return super.fromArray0(a, offset);  // specialize
    }

    @ForceInline
    @Override
    final
    ShortVector fromByteArray0(byte[] a, int offset) {
        return super.fromByteArray0(a, offset);  // specialize
    }

    @ForceInline
    @Override
    final
    ShortVector fromByteBuffer0(ByteBuffer bb, int offset) {
        return super.fromByteBuffer0(bb, offset);  // specialize
    }

    @ForceInline
    @Override
    final
    void intoArray0(short[] a, int offset) {
        super.intoArray0(a, offset);  // specialize
    }

    @ForceInline
    @Override
    final
    void intoByteArray0(byte[] a, int offset) {
        super.intoByteArray0(a, offset);  // specialize
    }

    // End of specialized low-level memory operations.

    // ================================================

}<|MERGE_RESOLUTION|>--- conflicted
+++ resolved
@@ -124,6 +124,11 @@
     @ForceInline
     Short128Shuffle iotaShuffle() { return Short128Shuffle.IOTA; }
 
+    @ForceInline
+    Short128Shuffle iotaShuffle(int start) { 
+        return (Short128Shuffle)VectorIntrinsics.shuffleIota(ETYPE, Short128Shuffle.class, VSPECIES, VLENGTH, start, (val, l) -> new Short128Shuffle(i -> ((i + val) & (l-1))));
+    }
+
     @Override
     @ForceInline
     Short128Shuffle shuffleFromBytes(byte[] reorder) { return new Short128Shuffle(reorder); }
@@ -403,108 +408,6 @@
     }
 
 
-<<<<<<< HEAD
-=======
-
-    @Override
-    @ForceInline
-    public Short128Vector rotateLanesLeft(int j) {
-      int L = length();
-      if (j < 0) {
-         throw new IllegalArgumentException("Index " + j + " must be zero or positive");
-      } else {
-        j = j & (L-1);
-        VectorShuffle<Short> PermMask  = VectorShuffle.shuffleIota(SPECIES, L - j);
-        return this.rearrange(PermMask);
-      }
-    }
-
-    @Override
-    @ForceInline
-    public Short128Vector rotateLanesRight(int j) {
-      int L = length();
-      if (j < 0) {
-         throw new IllegalArgumentException("Index " + j + " must be zero or positive");
-      } else {
-        j = j & (L-1);
-        VectorShuffle<Short> PermMask = VectorShuffle.shuffleIota(SPECIES, j);
-        return this.rearrange(PermMask);
-      }
-    }
-
-    @Override
-    @ForceInline
-    @SuppressWarnings("unchecked")
-    public Short128Vector shiftLanesLeft(int j) {
-       int L = length();
-       if (j < 0) {
-         throw new IllegalArgumentException("Index " + j + " must be zero or positive");
-       } else if ( j >= L ) {
-         return ZERO;
-       } else {
-         Short128Shuffle     Iota    = (Short128Shuffle)(VectorShuffle.shuffleIota(SPECIES, L-j));
-         VectorMask<Short> BlendMask = Iota.toVector().lessThan(Short128Vector.broadcast(SPECIES, (short)(L-j)));
-         Iota    = (Short128Shuffle)(VectorShuffle.shuffleIota(SPECIES, L -j));
-         return ZERO.blend(this.rearrange(Iota),BlendMask);
-       }
-    }
-
-    @Override
-    @ForceInline
-    @SuppressWarnings("unchecked")
-    public Short128Vector shiftLanesRight(int j) {
-       int L = length();
-       if (j < 0) {
-         throw new IllegalArgumentException("Index " + j + " must be zero or positive");
-       } else if ( j >= L ) {
-         return ZERO;
-       } else {
-         Short128Shuffle     Iota    = (Short128Shuffle)(VectorShuffle.shuffleIota(SPECIES, j));
-         VectorMask<Short> BlendMask = Iota.toVector().greaterThanEq(Short128Vector.broadcast(SPECIES, (short)(j)));
-         Iota    = (Short128Shuffle)(VectorShuffle.shuffleIota(SPECIES, j));
-         return ZERO.blend(this.rearrange(Iota),BlendMask);
-       }
-    }
-
-    @Override
-    @ForceInline
-    public Short128Vector rearrange(Vector<Short> v,
-                                  VectorShuffle<Short> s, VectorMask<Short> m) {
-        return this.rearrange(s).blend(v.rearrange(s), m);
-    }
-
-    @Override
-    @ForceInline
-    public Short128Vector rearrange(VectorShuffle<Short> o1) {
-        Objects.requireNonNull(o1);
-        Short128Shuffle s =  (Short128Shuffle)o1;
-
-        return VectorIntrinsics.rearrangeOp(
-            Short128Vector.class, Short128Shuffle.class, short.class, LENGTH,
-            this, s,
-            (v1, s_) -> v1.uOp((i, a) -> {
-                int ei = s_.lane(i);
-                return v1.lane(ei);
-            }));
-    }
-
-    @Override
-    @ForceInline
-    public Short128Vector blend(Vector<Short> o1, VectorMask<Short> o2) {
-        Objects.requireNonNull(o1);
-        Objects.requireNonNull(o2);
-        Short128Vector v = (Short128Vector)o1;
-        Short128Mask   m = (Short128Mask)o2;
-
-        return VectorIntrinsics.blend(
-            Short128Vector.class, Short128Mask.class, short.class, LENGTH,
-            this, v, m,
-            (v1, v2, m_) -> v1.bOp(v2, (i, a, b) -> m_.lane(i) ? b : a));
-    }
-
-    // Accessors
-
->>>>>>> c3aabcdb
     @Override
     public short lane(int i) {
         if (i < 0 || i >= VLENGTH) {
@@ -709,7 +612,6 @@
             return VSPECIES;
         }
 
-<<<<<<< HEAD
         static {
             // There must be enough bits in the shuffle lanes to encode
             // VLENGTH valid indexes and VLENGTH exceptional ones.
@@ -718,22 +620,19 @@
         }
         static final Short128Shuffle IOTA = new Short128Shuffle(IDENTITY);
 
-        @Override
+        private Short128Vector toVector_helper() {
+            return (Short128Vector) super.toVectorTemplate();  // specialize
+        }
+
+        @Override
+        @ForceInline
         public Short128Vector toVector() {
-            return (Short128Vector) super.toVectorTemplate();  // specialize
-=======
-        private ShortVector toVector_helper() {
-            short[] va = new short[SPECIES.length()];
-            for (int i = 0; i < va.length; i++) {
-              va[i] = (short) lane(i);
-            }
-            return ShortVector.fromArray(SPECIES, va, 0);
->>>>>>> c3aabcdb
-        }
-
-        @Override
-        @ForceInline
-<<<<<<< HEAD
+            return VectorIntrinsics.shuffleToVector(VCLASS, ETYPE, Short128Shuffle.class, this, VLENGTH,
+                                                    (s) -> (s.toVector_helper()));
+        }
+
+        @Override
+        @ForceInline
         public <F> VectorShuffle<F> cast(VectorSpecies<F> s) {
             AbstractSpecies<F> species = (AbstractSpecies<F>) s;
             if (length() != species.laneCount())
@@ -753,42 +652,11 @@
                 return new Float128Vector.Float128Shuffle(shuffleArray).check(species);
             case LaneType.SK_DOUBLE:
                 return new Double128Vector.Double128Shuffle(shuffleArray).check(species);
-=======
-        public ShortVector toVector() {
-            return VectorIntrinsics.shuffleToVector(Short128Vector.class, short.class, Short128Shuffle.class, this,
-                                                    SPECIES.length(), 
-                                                    (s) -> (((Short128Shuffle)(s)).toVector_helper()));
-        }
-
-        @Override
-        @ForceInline
-        @SuppressWarnings("unchecked")
-        public <F> VectorShuffle<F> cast(VectorSpecies<F> species) {
-            if (length() != species.length())
-                throw new IllegalArgumentException("Shuffle length and species length differ");
-            Class<?> stype = species.elementType();
-            int [] shuffleArray = toArray();
-            if (stype == byte.class) {
-                return (VectorShuffle<F>) new Byte128Vector.Byte128Shuffle(shuffleArray);
-            } else if (stype == short.class) {
-                return (VectorShuffle<F>) new Short128Vector.Short128Shuffle(shuffleArray);
-            } else if (stype == int.class) {
-                return (VectorShuffle<F>) new Int128Vector.Int128Shuffle(shuffleArray);
-            } else if (stype == long.class) {
-                return (VectorShuffle<F>) new Long128Vector.Long128Shuffle(shuffleArray);
-            } else if (stype == float.class) {
-                return (VectorShuffle<F>) new Float128Vector.Float128Shuffle(shuffleArray);
-            } else if (stype == double.class) {
-                return (VectorShuffle<F>) new Double128Vector.Double128Shuffle(shuffleArray);
-            } else {
-                throw new UnsupportedOperationException("Bad lane type for casting.");
->>>>>>> c3aabcdb
             }
 
             // Should not reach here.
             throw new AssertionError(species);
         }
-
 
         @Override
         public Short128Shuffle rearrange(VectorShuffle<Short> shuffle) {
