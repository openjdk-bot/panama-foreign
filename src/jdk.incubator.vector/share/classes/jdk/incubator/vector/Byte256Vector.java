--- conflicted
+++ resolved
@@ -123,6 +123,11 @@
     @ForceInline
     Byte256Shuffle iotaShuffle() { return Byte256Shuffle.IOTA; }
 
+    @ForceInline
+    Byte256Shuffle iotaShuffle(int start) { 
+        return (Byte256Shuffle)VectorIntrinsics.shuffleIota(ETYPE, Byte256Shuffle.class, VSPECIES, VLENGTH, start, (val, l) -> new Byte256Shuffle(i -> ((i + val) & (l-1))));
+    }
+
     @Override
     @ForceInline
     Byte256Shuffle shuffleFromBytes(byte[] reorder) { return new Byte256Shuffle(reorder); }
@@ -367,103 +372,12 @@
 
     @Override
     @ForceInline
-<<<<<<< HEAD
     public Byte256Vector rearrange(VectorShuffle<Byte> shuffle,
                                   VectorMask<Byte> m) {
         return (Byte256Vector)
             super.rearrangeTemplate(Byte256Shuffle.class,
                                     (Byte256Shuffle) shuffle,
                                     (Byte256Mask) m);  // specialize
-=======
-    public Byte256Mask greaterThanEq(Vector<Byte> o) {
-        Objects.requireNonNull(o);
-        Byte256Vector v = (Byte256Vector)o;
-
-        return VectorIntrinsics.compare(
-            BT_ge, Byte256Vector.class, Byte256Mask.class, byte.class, LENGTH,
-            this, v,
-            (v1, v2) -> v1.bTest(v2, (i, a, b) -> a >= b));
-    }
-
-    // Foreach
-
-    @Override
-    void forEach(FUnCon f) {
-        byte[] vec = getElements();
-        for (int i = 0; i < length(); i++) {
-            f.apply(i, vec[i]);
-        }
-    }
-
-    @Override
-    void forEach(VectorMask<Byte> o, FUnCon f) {
-        boolean[] mbits = ((Byte256Mask)o).getBits();
-        forEach((i, a) -> {
-            if (mbits[i]) { f.apply(i, a); }
-        });
-    }
-
-
-
-    @Override
-    @ForceInline
-    public Byte256Vector rotateLanesLeft(int j) {
-      int L = length();
-      if (j < 0) {
-         throw new IllegalArgumentException("Index " + j + " must be zero or positive");
-      } else {
-        j = j & (L-1);
-        VectorShuffle<Byte> PermMask  = VectorShuffle.shuffleIota(SPECIES, L - j);
-        return this.rearrange(PermMask);
-      }
-    }
-
-    @Override
-    @ForceInline
-    public Byte256Vector rotateLanesRight(int j) {
-      int L = length();
-      if (j < 0) {
-         throw new IllegalArgumentException("Index " + j + " must be zero or positive");
-      } else {
-        j = j & (L-1);
-        VectorShuffle<Byte> PermMask = VectorShuffle.shuffleIota(SPECIES, j);
-        return this.rearrange(PermMask);
-      }
-    }
-
-    @Override
-    @ForceInline
-    @SuppressWarnings("unchecked")
-    public Byte256Vector shiftLanesLeft(int j) {
-       int L = length();
-       if (j < 0) {
-         throw new IllegalArgumentException("Index " + j + " must be zero or positive");
-       } else if ( j >= L ) {
-         return ZERO;
-       } else {
-         Byte256Shuffle     Iota    = (Byte256Shuffle)(VectorShuffle.shuffleIota(SPECIES, L-j));
-         VectorMask<Byte> BlendMask = Iota.toVector().lessThan(Byte256Vector.broadcast(SPECIES, (byte)(L-j)));
-         Iota    = (Byte256Shuffle)(VectorShuffle.shuffleIota(SPECIES, L -j));
-         return ZERO.blend(this.rearrange(Iota),BlendMask);
-       }
-    }
-
-    @Override
-    @ForceInline
-    @SuppressWarnings("unchecked")
-    public Byte256Vector shiftLanesRight(int j) {
-       int L = length();
-       if (j < 0) {
-         throw new IllegalArgumentException("Index " + j + " must be zero or positive");
-       } else if ( j >= L ) {
-         return ZERO;
-       } else {
-         Byte256Shuffle     Iota    = (Byte256Shuffle)(VectorShuffle.shuffleIota(SPECIES, j));
-         VectorMask<Byte> BlendMask = Iota.toVector().greaterThanEq(Byte256Vector.broadcast(SPECIES, (byte)(j)));
-         Iota    = (Byte256Shuffle)(VectorShuffle.shuffleIota(SPECIES, j));
-         return ZERO.blend(this.rearrange(Iota),BlendMask);
-       }
->>>>>>> c3aabcdb
     }
 
     @Override
@@ -697,7 +611,6 @@
             return VSPECIES;
         }
 
-<<<<<<< HEAD
         static {
             // There must be enough bits in the shuffle lanes to encode
             // VLENGTH valid indexes and VLENGTH exceptional ones.
@@ -706,22 +619,19 @@
         }
         static final Byte256Shuffle IOTA = new Byte256Shuffle(IDENTITY);
 
-        @Override
+        private Byte256Vector toVector_helper() {
+            return (Byte256Vector) super.toVectorTemplate();  // specialize
+        }
+
+        @Override
+        @ForceInline
         public Byte256Vector toVector() {
-            return (Byte256Vector) super.toVectorTemplate();  // specialize
-=======
-        private ByteVector toVector_helper() {
-            byte[] va = new byte[SPECIES.length()];
-            for (int i = 0; i < va.length; i++) {
-              va[i] = (byte) lane(i);
-            }
-            return ByteVector.fromArray(SPECIES, va, 0);
->>>>>>> c3aabcdb
-        }
-
-        @Override
-        @ForceInline
-<<<<<<< HEAD
+            return VectorIntrinsics.shuffleToVector(VCLASS, ETYPE, Byte256Shuffle.class, this, VLENGTH,
+                                                    (s) -> (s.toVector_helper()));
+        }
+
+        @Override
+        @ForceInline
         public <F> VectorShuffle<F> cast(VectorSpecies<F> s) {
             AbstractSpecies<F> species = (AbstractSpecies<F>) s;
             if (length() != species.laneCount())
@@ -741,42 +651,11 @@
                 return new Float256Vector.Float256Shuffle(shuffleArray).check(species);
             case LaneType.SK_DOUBLE:
                 return new Double256Vector.Double256Shuffle(shuffleArray).check(species);
-=======
-        public ByteVector toVector() {
-            return VectorIntrinsics.shuffleToVector(Byte256Vector.class, byte.class, Byte256Shuffle.class, this,
-                                                    SPECIES.length(), 
-                                                    (s) -> (((Byte256Shuffle)(s)).toVector_helper()));
-        }
-
-        @Override
-        @ForceInline
-        @SuppressWarnings("unchecked")
-        public <F> VectorShuffle<F> cast(VectorSpecies<F> species) {
-            if (length() != species.length())
-                throw new IllegalArgumentException("Shuffle length and species length differ");
-            Class<?> stype = species.elementType();
-            int [] shuffleArray = toArray();
-            if (stype == byte.class) {
-                return (VectorShuffle<F>) new Byte256Vector.Byte256Shuffle(shuffleArray);
-            } else if (stype == short.class) {
-                return (VectorShuffle<F>) new Short256Vector.Short256Shuffle(shuffleArray);
-            } else if (stype == int.class) {
-                return (VectorShuffle<F>) new Int256Vector.Int256Shuffle(shuffleArray);
-            } else if (stype == long.class) {
-                return (VectorShuffle<F>) new Long256Vector.Long256Shuffle(shuffleArray);
-            } else if (stype == float.class) {
-                return (VectorShuffle<F>) new Float256Vector.Float256Shuffle(shuffleArray);
-            } else if (stype == double.class) {
-                return (VectorShuffle<F>) new Double256Vector.Double256Shuffle(shuffleArray);
-            } else {
-                throw new UnsupportedOperationException("Bad lane type for casting.");
->>>>>>> c3aabcdb
             }
 
             // Should not reach here.
             throw new AssertionError(species);
         }
-
 
         @Override
         public Byte256Shuffle rearrange(VectorShuffle<Byte> shuffle) {
