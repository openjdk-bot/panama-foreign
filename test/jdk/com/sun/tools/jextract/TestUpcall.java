/*
 * Copyright (c) 2018, Oracle and/or its affiliates. All rights reserved.
 * DO NOT ALTER OR REMOVE COPYRIGHT NOTICES OR THIS FILE HEADER.
 *
 * This code is free software; you can redistribute it and/or modify it
 * under the terms of the GNU General Public License version 2 only, as
 * published by the Free Software Foundation.
 *
 * This code is distributed in the hope that it will be useful, but WITHOUT
 * ANY WARRANTY; without even the implied warranty of MERCHANTABILITY or
 * FITNESS FOR A PARTICULAR PURPOSE.  See the GNU General Public License
 * version 2 for more details (a copy is included in the LICENSE file that
 * accompanied this code).
 *
 * You should have received a copy of the GNU General Public License version
 * 2 along with this work; if not, write to the Free Software Foundation,
 * Inc., 51 Franklin St, Fifth Floor, Boston, MA 02110-1301 USA.
 *
 * Please contact Oracle, 500 Oracle Parkway, Redwood Shores, CA 94065 USA
 * or visit www.oracle.com if you need additional information or have any
 * questions.
 */

/*
 * @test
 * @modules jdk.jextract
 * @build TestUpcall
 *
 * @run testng/othervm -Djdk.internal.foreign.UpcallHandler.FASTPATH=none TestUpcall
 * @run testng/othervm TestUpcall
 */

import org.testng.annotations.*;

import java.foreign.Libraries;
import java.foreign.NativeTypes;
import java.foreign.Scope;
import java.foreign.layout.Group;
import java.foreign.layout.Layout;
import java.foreign.layout.Padding;
import java.foreign.memory.Pointer;
import java.foreign.memory.Struct;
import java.lang.invoke.MethodHandles;
import java.lang.reflect.Method;
import java.lang.reflect.ParameterizedType;
import java.lang.reflect.Proxy;
import java.nio.file.Path;
import java.util.ArrayList;
import java.util.List;
import java.util.function.Consumer;
import java.util.stream.Stream;

import static org.testng.Assert.*;

public class TestUpcall extends JextractToolRunner {

    final static int MAX_CODE = 20;
    final List<Runnable> cleanups = new ArrayList<>();

    public static class UpcallTest {

        private final Class<?> headerCls;
        private final Object lib;
    
        public UpcallTest(Class<?> headerCls, Object lib) {
            this.headerCls = headerCls;
            this.lib = lib;
        }
    
        @Test(dataProvider = "getArgs")
        public void testUpCall(String mName, @NoInjection Method m)  throws Throwable {
            try {
                System.err.print("Calling " + mName + "...");
                try (Scope scope = Scope.newNativeScope()) {
                    List<Consumer<Object>> checks = new ArrayList<>();
                    Object res = m.invoke(lib, makeArgs(scope, m, checks));
                    if (m.getReturnType() != void.class) {
                        checks.forEach(c -> c.accept(res));
                    }
                }
                System.err.println("PASS");
            } catch (Throwable e) {
                System.err.println("FAIL " + e.getMessage());
                e.printStackTrace();
                throw e;
            }
        }
    
        @DataProvider
        public Object[][] getArgs() {
            return Stream.of(headerCls.getDeclaredMethods())
                    .map(m -> new Object[]{ m.getName(), m })
                    .toArray(Object[][]::new);
        }
    
    }

    @Factory
    public Object[] getTests() throws ReflectiveOperationException {
        List<UpcallTest> res = new ArrayList<>();
        for (int i = 0 ; i < MAX_CODE ; i++) {
<<<<<<< HEAD
            System.err.println("Running jextract ... --exclude-symbols " + filterFor(i) + " ...");
            Path clzPath = getOutputFilePath("libTestUpcall.jar");
=======
            Path clzPath = getOutputFilePath("libTestUpcall" + i + ".jar");
>>>>>>> a72b4349
            run("-o", clzPath.toString(),
                    "--exclude-symbols", filterFor(i),
                    getInputFilePath("libTestUpcall.h").toString()).checkSuccess();
            Loader loader = classLoader(clzPath);
            Class<?> headerCls = loader.loadClass("libTestUpcall");
            Object lib = Libraries.bind(headerCls, Libraries.loadLibrary(MethodHandles.lookup(), "TestUpcall"));
            res.add(new UpcallTest(headerCls, lib));
            cleanups.add(() -> {
               loader.close();
               deleteFile(clzPath);
            });
        }
        if(res.isEmpty())
            throw new RuntimeException("Could not generate any tests");
        return res.toArray();
    }

    @AfterSuite
    public void after() {
        cleanups.forEach(Runnable::run);
    }

    static Object[] makeArgs(Scope sc, Method m, List<Consumer<Object>> checks) throws ReflectiveOperationException {
        Class<?>[] params = m.getParameterTypes();
        Object[] args = new Object[params.length];
        for (int i = 0 ; i < params.length - 1 ; i++) {
            args[i] = makeArg(sc, params[i], checks, i == 0);
        }
        args[params.length - 1] = makeCallback(sc, m);
        return args;
    }

    @SuppressWarnings("unchecked")
    static Object makeArg(Scope sc, Class<?> carrier, List<Consumer<Object>> checks, boolean check) throws ReflectiveOperationException {
        if (Struct.class.isAssignableFrom(carrier)) {
            Struct<?> str = sc.allocateStruct((Class)carrier);
            initStruct(sc, str, checks, check);
            return str;
        } else if (carrier == int.class) {
            if (check) {
                checks.add(o -> assertEquals(o, 42));
            }
            return 42;
        } else if (carrier == float.class) {
            if (check) {
                checks.add(o -> assertEquals(o, 12f));
            }
            return 12f;
        } else if (carrier == double.class) {
            if (check) {
                checks.add(o -> assertEquals(o, 24d));
            }
            return 24d;
        } else if (carrier == Pointer.class) {
            Pointer<?> p = sc.allocate(NativeTypes.INT32);
            if (check) {
                checks.add(o -> {
                    try {
                        assertEquals(((Pointer<?>)o).addr(), p.addr());
                    } catch (Throwable ex) {
                        throw new IllegalStateException(ex);
                    }
                });
            }
            return p;
        } else {
            throw new IllegalStateException("Unexpected carrier: " + carrier);
        }
    }

    static void initStruct(Scope sc, Struct<?> str, List<Consumer<Object>> checks, boolean check) throws ReflectiveOperationException {
        Group g = (Group)str.ptr().type().layout();
        for (Layout l : g.elements()) {
            if (l instanceof Padding) continue;
            Method getter = str.getClass().getDeclaredMethod(l.annotations().get("get"));
            Class<?> carrier = getter.getReturnType();
            Method setter = str.getClass().getDeclaredMethod(l.annotations().get("set"), carrier);
            List<Consumer<Object>> fieldsCheck = new ArrayList<>();
            Object value = makeArg(sc, carrier, fieldsCheck, check);
            //set value
            setter.invoke(str, value);
            //add check
            if (check) {
                assertTrue(fieldsCheck.size() == 1);
                checks.add(o -> {
                    try {
                        fieldsCheck.get(0).accept(getter.invoke(o));
                    } catch (Throwable ex) {
                        throw new IllegalStateException(ex);
                    }
                });
            }
        }
    }

    @SuppressWarnings("unchecked")
    static Object makeCallback(Scope sc, Method m) {
        ParameterizedType callbackParam = ((ParameterizedType)m.getGenericParameterTypes()[m.getParameterCount() - 1]);
        Class<?> callbackType = (Class<?>)callbackParam.getActualTypeArguments()[0];
        Object cb = sc.allocateCallback((Class)callbackType, allocateCallbackInstance(callbackType));
        return cb;
        //throw new UnsupportedOperationException("Hello " + callbackType);
    }

    static Object allocateCallbackInstance(Class<?> carrier) {
        return Proxy.newProxyInstance(carrier.getClassLoader(), new Class<?>[] { carrier },
                (proxy, method, args) -> args.length > 0 ? args[0] : null);
    }

    static String filterFor(int k) {
        List<String> patterns = new ArrayList<>();
        for (int i = 0 ; i < MAX_CODE ; i++) {
            if (i != k) {
                patterns.add("f" + i + "_");
            }
        }
        return String.format("(%s).*", String.join("|", patterns));
    }

    public static void main(String[] args) throws Throwable {
        TestUpcall t = new TestUpcall();
        Object[] tests = t.getTests();
        for (Object o : tests) {
            UpcallTest test = (UpcallTest)o;
            for(Object[] testArgs : test.getArgs()) {
                String name = (String)testArgs[0];
                Method m = (Method)testArgs[1];

                test.testUpCall(name, m);
            }
        }

    }
}<|MERGE_RESOLUTION|>--- conflicted
+++ resolved
@@ -99,12 +99,8 @@
     public Object[] getTests() throws ReflectiveOperationException {
         List<UpcallTest> res = new ArrayList<>();
         for (int i = 0 ; i < MAX_CODE ; i++) {
-<<<<<<< HEAD
             System.err.println("Running jextract ... --exclude-symbols " + filterFor(i) + " ...");
-            Path clzPath = getOutputFilePath("libTestUpcall.jar");
-=======
             Path clzPath = getOutputFilePath("libTestUpcall" + i + ".jar");
->>>>>>> a72b4349
             run("-o", clzPath.toString(),
                     "--exclude-symbols", filterFor(i),
                     getInputFilePath("libTestUpcall.h").toString()).checkSuccess();
