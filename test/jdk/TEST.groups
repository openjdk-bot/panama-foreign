#  Copyright (c) 2013, 2019, Oracle and/or its affiliates. All rights reserved.
#  DO NOT ALTER OR REMOVE COPYRIGHT NOTICES OR THIS FILE HEADER.
#
#  This code is free software; you can redistribute it and/or modify it
#  under the terms of the GNU General Public License version 2 only, as
#  published by the Free Software Foundation.
#
#  This code is distributed in the hope that it will be useful, but WITHOUT
#  ANY WARRANTY; without even the implied warranty of MERCHANTABILITY or
#  FITNESS FOR A PARTICULAR PURPOSE.  See the GNU General Public License
#  version 2 for more details (a copy is included in the LICENSE file that
#  accompanied this code).
#
#  You should have received a copy of the GNU General Public License version
#  2 along with this work; if not, write to the Free Software Foundation,
#  Inc., 51 Franklin St, Fifth Floor, Boston, MA 02110-1301 USA.
#
#  Please contact Oracle, 500 Oracle Parkway, Redwood Shores, CA 94065 USA
#  or visit www.oracle.com if you need additional information or have any
#  questions.
#

###############################################################################
#
# Tiered testing definitions
#

# When adding tests to tier1, make sure they end up in one of the tier1_partX groups
tier1 = \
    :tier1_part1 \
    :tier1_part2 \
    :tier1_part3

tier1_part1 = \
    :jdk_lang

tier1_part2 = \
    :jdk_util

tier1_part3 = \
    :jdk_math \
    :jdk_svc_sanity \
    java/nio/Buffer \
    com/sun/crypto/provider/Cipher \
    sun/nio/cs/ISO8859x.java \
    tools/pack200

# When adding tests to tier2, make sure they end up in one of the tier2_partX groups
tier2 = \
    :tier2_part1 \
    :tier2_part2 \
    :tier2_part3

# com/sun/crypto/provider/Cipher is in tier1 because of JDK-8132855
tier2_part1 = \
    :jdk_security \
    -com/sun/crypto/provider/Cipher

# sun/nio/cs/ISO8859x.java and java/nio/Buffer are in tier1 because of JDK-8132854
tier2_part2 = \
    :core_tools \
    -tools/pack200 \
    :jdk_io \
    :jdk_nio \
    -java/nio/Buffer \
    -sun/nio/cs/ISO8859x.java \
    :jdk_other \
    :jdk_text \
    :jdk_time

tier2_part3 = \
    :jdk_net

tier3 = \
    :build \
    :jdk_rmi \
    :jdk_beans \
    :jdk_imageio \
    :jdk_sound \
    :jdk_client_sanity

###############################################################################
#
# Other test definitions; generally smaller granularity than tiers
#

# Build source checking
build = \
    build

# java.lang package and VM runtime support
jdk_lang = \
    java/lang \
    -java/lang/management \
    -java/lang/instrument \
    sun/invoke \
    sun/misc \
    sun/reflect \
    jdk/internal/reflect \
    jdk/lambda \
    jdk/internal/loader \
    jdk/internal/misc \
    jdk/internal/ref \
    jdk/internal/jimage \
    jdk/internal/math \
<<<<<<< HEAD
    jdk/modules \
    vm \
    :jdk_foreign
=======
    jdk/modules
>>>>>>> c02702f8

# All of the java.util package
jdk_util = \
    :jdk_util_other \
    :jdk_collections \
    :jdk_concurrent \
    :jdk_stream

# All util components not part of some other util category
jdk_util_other = \
    java/util \
    sun/util \
    -:jdk_collections \
    -:jdk_concurrent \
    -:jdk_stream

# All collections, core and concurrent
jdk_collections = \
    :jdk_collections_core \
    :jdk_concurrent

# java.util.concurrent
# Includes concurrent collections plus other stuff
# Maintained by JSR-166 EG (Doug Lea et al)
jdk_concurrent = \
    java/util/concurrent

# Java Collections Framework core classes
jdk_collections_core = \
    java/util/AbstractCollection \
    java/util/AbstractList \
    java/util/AbstractMap \
    java/util/AbstractSequentialList \
    java/util/ArrayList \
    java/util/Arrays \
    java/util/BitSet \
    java/util/Collection \
    java/util/Collections \
    java/util/Comparator \
    java/util/Deque \
    java/util/EnumMap \
    java/util/EnumSet \
    java/util/HashMap \
    java/util/HashSet \
    java/util/Hashtable \
    java/util/IdentityHashMap \
    java/util/Iterator \
    java/util/LinkedHashMap \
    java/util/LinkedHashSet \
    java/util/LinkedList \
    java/util/List \
    java/util/Map \
    java/util/NavigableMap \
    java/util/PriorityQueue \
    java/util/TimSort \
    java/util/TreeMap \
    java/util/Vector \
    java/util/WeakHashMap

# java.util.stream (JSR-335)
jdk_stream = \
    java/util/Optional \
    java/util/function \
    java/util/stream

jdk_math = \
    java/math

jdk_io = \
    java/io

jdk_nio = \
    java/nio \
    sun/nio \
    jdk/nio

jdk_net = \
    java/net \
    com/sun/net/httpserver \
    sun/net \
    jdk/net

jdk_time = \
    java/time

jdk_rmi = \
    java/rmi \
    sun/rmi

jdk_security1 = \
    java/security

jdk_security2 = \
    javax/crypto \
    javax/xml/crypto \
    com/oracle/security/ucrypto \
    com/sun/crypto

jdk_security3 = \
    javax/security  \
    -javax/security/auth/kerberos \
    com/sun/jarsigner \
    com/sun/security \
    -com/sun/security/jgss \
    com/sun/org/apache/xml/internal/security \
    jdk/security \
    sun/security \
    -sun/security/krb5 \
    -sun/security/jgss \
    javax/net

jdk_security4 = \
    com/sun/security/jgss \
    javax/security/auth/kerberos \
    sun/security/krb5 \
    sun/security/jgss

jdk_security = \
    :jdk_security1 \
    :jdk_security2 \
    :jdk_security3 \
    :jdk_security4

jdk_security_infra = \
    security/infra/java/security/cert/CertPathValidator/certification

jdk_text = \
    java/text \
    sun/text

jdk_management = \
    java/lang/management \
    com/sun/management \
    sun/management \
    jdk/internal/agent

jdk_instrument = \
    java/lang/instrument

jdk_jmx = \
    javax/management \
    com/sun/jmx

jdk_jdi = \
    com/sun/jdi

jdk_native_sanity = \
    native_sanity

# java launcher specific tests.
jdk_launcher = \
    tools/launcher \
    sun/tools

#
# Tool (and tool API) tests are split into core and svc groups
#
core_tools = \
    tools \
    jdk/internal/jrtfs \
    sun/tools/java \
    sun/tools/jrunscript

svc_tools = \
    com/sun/tools/attach \
    sun/tools \
    -sun/tools/java \
    -sun/tools/jrunscript \
    sun/jvmstat

jdk_tools = \
    :core_tools \
    :svc_tools

jdk_jfr = \
    jdk/jfr

#
# Catch-all for other areas with a small number of tests
#
jdk_other = \
    java/sql \
    javax/sql \
    javax/transaction \
    javax/rmi \
    javax/naming \
    javax/script \
    javax/smartcardio \
    javax/xml \
    -javax/xml/crypto \
    jdk/internal/jline \
    com/sun/jndi \
    lib/testlibrary

#
# SCTP is its own group as it is highly sensitive to kernel/network config
#
jdk_sctp = \
    com/sun/nio/sctp


#
# core group to run all core area tests
#
jdk_core = \
    :jdk_lang \
    :jdk_util \
    :jdk_math \
    :jdk_io \
    :jdk_nio \
    :jdk_net \
    :jdk_rmi \
    :jdk_time \
    :jdk_security \
    :jdk_text \
    :core_tools \
    :jdk_other

#
# svc group to run all serviceability area tests
#
jdk_svc = \
    :jdk_management \
    :jdk_instrument \
    :jdk_jmx \
    :jdk_jdi \
    :jdk_jfr \
    :svc_tools

jdk_foreign = \
    java/foreign \
    com/sun/tools/jextract

#############################

#
# Client area groups
#

jdk_awt = \
    java/awt \
    com/apple/eawt \
    com/apple/laf \
    sun/awt

jdk_2d = \
    javax/print \
    sun/java2d

jdk_beans = \
    java/beans

jdk_swing = \
    javax/accessibility \
    javax/swing \
    com/sun/java/swing

jdk_sound = \
    javax/sound

jdk_imageio = \
    javax/imageio

jfc_demo = \
     demo/jfc

jdk_desktop = \
    :jdk_awt \
    :jdk_2d \
    :jdk_beans \
    :jdk_swing \
    :jdk_sound \
    :jdk_imageio \
    :jfc_demo \
    :jdk_client_sanity

# SwingSet3 tests.
jdk_client_sanity = \
    sanity/client/SwingSet

# This test group represents a subset of tests which are expected to
# exercise most of the most commonly used code in Swing applications.
# New failures in this area may be a problem.
jdk_swing_core = \
     :jdk_client_sanity \
     javax/swing

# The most commonly used printing APIs are included here along with swing core.
jdk_desktop_core = \
    :jdk_swing_core \
    java/awt/print

###############################################################################
#
# Serviceability sanity groups
#
# These groups specify a subset of Serviceability tests that are supposed to
# guard against breakage of Serviceability features by other component teams.

jdk_svc_sanity = \
    :jdk_management_sanity \
    :jdk_instrument_sanity \
    :jdk_jmx_sanity \
    :jdk_jdi_sanity \
    :jdk_jfr_sanity \
    :svc_tools_sanity

jdk_management_sanity =

jdk_instrument_sanity =

jdk_jmx_sanity =

jdk_jdi_sanity = \
    com/sun/jdi/AcceptTimeout.java \
    com/sun/jdi/AccessSpecifierTest.java \
    com/sun/jdi/AfterThreadDeathTest.java \
    com/sun/jdi/ArrayRangeTest.java \
    com/sun/jdi/ConstantPoolInfo.java \
    com/sun/jdi/CountFilterTest.java \
    com/sun/jdi/EarlyReturnNegativeTest.java \
    com/sun/jdi/EarlyReturnTest.java \
    com/sun/jdi/FieldWatchpoints.java \
    com/sun/jdi/FramesTest.java \
    com/sun/jdi/InstanceFilter.java \
    com/sun/jdi/InterfaceMethodsTest.java \
    com/sun/jdi/InvokeTest.java \
    com/sun/jdi/LocalVariableEqual.java \
    com/sun/jdi/LocationTest.java \
    com/sun/jdi/ModificationWatchpoints.java \
    com/sun/jdi/MonitorEventTest.java \
    com/sun/jdi/MonitorFrameInfo.java \
    com/sun/jdi/NullThreadGroupNameTest.java \
    com/sun/jdi/PopAndStepTest.java \
    com/sun/jdi/PopAsynchronousTest.java \
    com/sun/jdi/ProcessAttachTest.java \
    com/sun/jdi/ReferrersTest.java \
    com/sun/jdi/RequestReflectionTest.java \
    com/sun/jdi/ResumeOneThreadTest.java \
    com/sun/jdi/RunToExit.java \
    com/sun/jdi/SourceNameFilterTest.java \
    com/sun/jdi/VarargsTest.java \
    com/sun/jdi/Vars.java \
    com/sun/jdi/redefineMethod/RedefineTest.java \
    com/sun/jdi/sde/MangleTest.java \
    com/sun/jdi/sde/TemperatureTableTest.java

jdk_jfr_sanity = \
    jdk/jfr/api/recording/event/TestLoadEventAfterStart.java \
    jdk/jfr/api/recording/state/TestState.java \
    jdk/jfr/event/os/TestCPULoad.java \
    jdk/jfr/event/compiler/TestAllocInNewTLAB.java \
    jdk/jfr/jcmd/TestJcmdStartStopDefault.java \
    jdk/jfr/event/io/TestFileStreamEvents.java \
    jdk/jfr/event/compiler/TestCompilerCompile.java \
    jdk/jfr/event/gc/collection/TestGCGarbageCollectionEvent.java \
    jdk/jfr/event/runtime/TestClassLoadEvent.java \
    jdk/jfr/event/runtime/TestJavaBlockedEvent.java \
    jdk/jfr/event/gc/collection/TestGCWithFasttime.java \
    jdk/jfr/event/gc/configuration/TestGCConfigurationEvent.java \
    jdk/jfr/event/metadata/TestDefaultConfigurations.java \
    jdk/jfr/startupargs/TestDumpOnExit.java

svc_tools_sanity =

#############################
#
# Stable test groups
#

jdk_stable = \
    :jdk_core \
    :jdk_svc \
    :jdk_beans \
    :jdk_imageio \
    :jdk_sound \
    :jdk_sctp \
    javax/accessibility \
    com/sun/java/swing

needs_g1gc = \
  jdk/jfr/event/gc/refstat/TestRefStatEventWithG1ConcurrentMark.java \
  jdk/jfr/event/gc/refstat/TestRefStatEventWithG1FullCollection.java \
  jdk/jfr/event/gc/refstat/TestRefStatEventWithG1New.java \
  jdk/jfr/event/gc/detailed/TestEvacuationFailedEvent.java \
  jdk/jfr/event/gc/detailed/TestEvacuationInfoEvent.java \
  jdk/jfr/event/gc/detailed/TestG1ConcurrentModeFailureEvent.java \
  jdk/jfr/event/gc/collection/TestGCCauseWithG1ConcurrentMark.java \
  jdk/jfr/event/gc/collection/TestGCCauseWithG1FullCollection.java \
  jdk/jfr/event/gc/collection/TestYoungGarbageCollectionEventWithG1New.java \
  jdk/jfr/event/gc/collection/TestGCEventMixedWithG1FullCollection.java \
  jdk/jfr/event/gc/collection/TestGCEventMixedWithG1ConcurrentMark.java \
  jdk/jfr/event/gc/collection/TestG1ParallelPhases.java \
  jdk/jfr/event/gc/objectcount/TestObjectCountAfterGCEventWithG1FullCollection.java \
  jdk/jfr/event/gc/objectcount/TestObjectCountAfterGCEventWithG1ConcurrentMark.java \
  jdk/jfr/event/gc/heapsummary/TestHeapSummaryEventG1.java<|MERGE_RESOLUTION|>--- conflicted
+++ resolved
@@ -103,13 +103,8 @@
     jdk/internal/ref \
     jdk/internal/jimage \
     jdk/internal/math \
-<<<<<<< HEAD
     jdk/modules \
-    vm \
     :jdk_foreign
-=======
-    jdk/modules
->>>>>>> c02702f8
 
 # All of the java.util package
 jdk_util = \
