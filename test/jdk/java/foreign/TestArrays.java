--- conflicted
+++ resolved
@@ -107,25 +107,18 @@
         }
     }
 
-<<<<<<< HEAD
-    @Test(dataProvider = "elemLayouts",
-          expectedExceptions = UnsupportedOperationException.class)
+    @Test(dataProvider = "elemLayouts",
+            expectedExceptions = UnsupportedOperationException.class)
     public void testTooBigForArray(MemoryLayout layout, Function<MemorySegment, Object> arrayFactory) {
         MemoryLayout seq = MemoryLayout.ofSequence((Integer.MAX_VALUE * layout.byteSize()) + 1, layout);
         //do not really allocate here, as it's way too much memory
         try (MemorySegment segment = MemoryAddress.NULL.asSegmentRestricted(seq.byteSize())) {
             arrayFactory.apply(segment);
-=======
-    @Test(expectedExceptions = UnsupportedOperationException.class)
-    public void testTooBigForArray() {
-        try (MemorySegment segment = MemorySegment.ofNativeRestricted(MemoryAddress.NULL, (long)Integer.MAX_VALUE + 10L, null, null, null)) {
-            segment.toByteArray();
->>>>>>> 43c45e39
-        }
-    }
-
-    @Test(dataProvider = "elemLayouts",
-          expectedExceptions = UnsupportedOperationException.class)
+        }
+    }
+
+    @Test(dataProvider = "elemLayouts",
+            expectedExceptions = UnsupportedOperationException.class)
     public void testBadSize(MemoryLayout layout, Function<MemorySegment, Object> arrayFactory) {
         if (layout.byteSize() == 1) throw new UnsupportedOperationException(); //make it fail
         try (MemorySegment segment = MemorySegment.allocateNative(layout.byteSize() + 1)) {
@@ -142,7 +135,7 @@
     }
 
     @Test(dataProvider = "elemLayouts",
-          expectedExceptions = UnsupportedOperationException.class)
+            expectedExceptions = UnsupportedOperationException.class)
     public void testArrayFromHeapSegmentWithoutAccess(MemoryLayout layout, Function<MemorySegment, Object> arrayFactory) {
         MemorySegment segment = MemorySegment.ofArray(new byte[(int)layout.byteSize()]);
         segment = segment.withAccessModes(MemorySegment.ALL_ACCESS & ~READ);
