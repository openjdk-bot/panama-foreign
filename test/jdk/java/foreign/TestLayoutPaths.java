--- conflicted
+++ resolved
@@ -36,7 +36,6 @@
 import org.testng.annotations.*;
 
 import java.lang.invoke.MethodHandle;
-import java.nio.ByteOrder;
 import java.util.ArrayList;
 import java.util.List;
 
@@ -50,13 +49,13 @@
     @Test(expectedExceptions = IllegalArgumentException.class)
     public void testBadBitSelectFromSeq() {
         SequenceLayout seq = MemoryLayout.ofSequence(JAVA_INT);
-        seq.bitOffset(PathElement.groupElement("foo"));
+        seq.bitOffset(groupElement("foo"));
     }
 
     @Test(expectedExceptions = IllegalArgumentException.class)
     public void testBadByteSelectFromSeq() {
         SequenceLayout seq = MemoryLayout.ofSequence(JAVA_INT);
-        seq.byteOffset(PathElement.groupElement("foo"));
+        seq.byteOffset(groupElement("foo"));
     }
 
     @Test(expectedExceptions = IllegalArgumentException.class)
@@ -86,35 +85,15 @@
     @Test(expectedExceptions = IllegalArgumentException.class)
     public void testUnknownBitStructField() {
         GroupLayout g = MemoryLayout.ofStruct(JAVA_INT);
-        g.bitOffset(PathElement.groupElement("foo"));
+        g.bitOffset(groupElement("foo"));
     }
 
     @Test(expectedExceptions = IllegalArgumentException.class)
     public void testUnknownByteStructField() {
         GroupLayout g = MemoryLayout.ofStruct(JAVA_INT);
-        g.byteOffset(PathElement.groupElement("foo"));
-    }
-
-<<<<<<< HEAD
-    @Test(expectedExceptions = NullPointerException.class)
-    public void testNullGroupElementName() {
-        PathElement.groupElement(null);
-    }
-
-    @Test(expectedExceptions = NullPointerException.class)
-    public void testBitNullGroupElementName() {
-        GroupLayout g = MemoryLayout.ofStruct(JAVA_INT);
-        g.bitOffset(PathElement.groupElement(null));
-    }
-
-    @Test(expectedExceptions = NullPointerException.class)
-    public void testByteNullGroupElementName() {
-        GroupLayout g = MemoryLayout.ofStruct(JAVA_INT);
-        g.byteOffset(PathElement.groupElement(null));
-    }
-
-=======
->>>>>>> 0cef30d6
+        g.byteOffset(groupElement("foo"));
+    }
+
     @Test(expectedExceptions = IllegalArgumentException.class)
     public void testBitOutOfBoundsSeqIndex() {
         SequenceLayout seq = MemoryLayout.ofSequence(5, JAVA_INT);
@@ -188,7 +167,7 @@
     @Test(expectedExceptions = UnsupportedOperationException.class)
     public void testBadMultiple() {
         GroupLayout g = MemoryLayout.ofStruct(MemoryLayout.ofPaddingBits(3), JAVA_INT.withName("foo"));
-        g.byteOffset(PathElement.groupElement("foo"));
+        g.byteOffset(groupElement("foo"));
     }
 
     @Test(expectedExceptions = UnsupportedOperationException.class)
@@ -232,13 +211,13 @@
     public void testBadContainerAlign() {
         GroupLayout g = MemoryLayout.ofStruct(JAVA_INT.withBitAlignment(16).withName("foo")).withBitAlignment(8);
         try {
-            g.bitOffset(PathElement.groupElement("foo"));
-            g.byteOffset(PathElement.groupElement("foo"));
+            g.bitOffset(groupElement("foo"));
+            g.byteOffset(groupElement("foo"));
         } catch (Throwable ex) {
             throw new AssertionError(ex); // should be ok!
         }
         try {
-            g.varHandle(int.class, PathElement.groupElement("foo")); //ok
+            g.varHandle(int.class, groupElement("foo")); //ok
             assertTrue(false); //should fail!
         } catch (UnsupportedOperationException ex) {
             //ok
@@ -251,13 +230,13 @@
     public void testBadAlignOffset() {
         GroupLayout g = MemoryLayout.ofStruct(MemoryLayouts.PAD_8, JAVA_INT.withBitAlignment(16).withName("foo"));
         try {
-            g.bitOffset(PathElement.groupElement("foo"));
-            g.byteOffset(PathElement.groupElement("foo"));
+            g.bitOffset(groupElement("foo"));
+            g.byteOffset(groupElement("foo"));
         } catch (Throwable ex) {
             throw new AssertionError(ex); // should be ok!
         }
         try {
-            g.varHandle(int.class, PathElement.groupElement("foo")); //ok
+            g.varHandle(int.class, groupElement("foo")); //ok
             assertTrue(false); //should fail!
         } catch (UnsupportedOperationException ex) {
             //ok
@@ -325,23 +304,23 @@
         // test select
 
         for (int i = 1 ; i <= 4 ; i++) {
-            MemoryLayout selected = g.select(PathElement.groupElement(String.valueOf(i)));
+            MemoryLayout selected = g.select(groupElement(String.valueOf(i)));
             assertTrue(selected == g.memberLayouts().get(i - 1));
         }
 
         // test offset
 
         for (int i = 1 ; i <= 4 ; i++) {
-            long bitOffset = g.bitOffset(PathElement.groupElement(String.valueOf(i)));
+            long bitOffset = g.bitOffset(groupElement(String.valueOf(i)));
             assertEquals(offsets[i - 1], bitOffset);
-            long byteOffset = g.byteOffset(PathElement.groupElement(String.valueOf(i)));
+            long byteOffset = g.byteOffset(groupElement(String.valueOf(i)));
             assertEquals((offsets[i - 1]) >>> 3, byteOffset);
         }
 
         // test map
 
         for (int i = 1 ; i <= 4 ; i++) {
-            GroupLayout g2 = (GroupLayout)g.map(l -> MemoryLayouts.JAVA_DOUBLE, PathElement.groupElement(String.valueOf(i)));
+            GroupLayout g2 = (GroupLayout)g.map(l -> MemoryLayouts.JAVA_DOUBLE, groupElement(String.valueOf(i)));
             assertTrue(g2.isStruct());
             for (int j = 0 ; j < 4 ; j++) {
                 if (j == i - 1) {
@@ -366,23 +345,23 @@
         // test select
 
         for (int i = 1 ; i <= 4 ; i++) {
-            MemoryLayout selected = g.select(PathElement.groupElement(String.valueOf(i)));
+            MemoryLayout selected = g.select(groupElement(String.valueOf(i)));
             assertTrue(selected == g.memberLayouts().get(i - 1));
         }
 
         // test offset
 
         for (int i = 1 ; i <= 4 ; i++) {
-            long bitOffset = g.bitOffset(PathElement.groupElement(String.valueOf(i)));
+            long bitOffset = g.bitOffset(groupElement(String.valueOf(i)));
             assertEquals(offsets[i - 1], bitOffset);
-            long byteOffset = g.byteOffset(PathElement.groupElement(String.valueOf(i)));
+            long byteOffset = g.byteOffset(groupElement(String.valueOf(i)));
             assertEquals((offsets[i - 1]) >>> 3, byteOffset);
         }
 
         // test map
 
         for (int i = 1 ; i <= 4 ; i++) {
-            GroupLayout g2 = (GroupLayout)g.map(l -> MemoryLayouts.JAVA_DOUBLE, PathElement.groupElement(String.valueOf(i)));
+            GroupLayout g2 = (GroupLayout)g.map(l -> MemoryLayouts.JAVA_DOUBLE, groupElement(String.valueOf(i)));
             assertTrue(g2.isUnion());
             for (int j = 0 ; j < 4 ; j++) {
                 if (j == i - 1) {
