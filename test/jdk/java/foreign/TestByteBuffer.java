--- conflicted
+++ resolved
@@ -25,11 +25,7 @@
  * @test
  * @modules java.base/sun.nio.ch
  *          jdk.incubator.foreign/jdk.internal.foreign
-<<<<<<< HEAD
  * @run testng/othervm -Dforeign.restricted=permit TestByteBuffer
-=======
- * @run testng/othervm -XX:MaxDirectMemorySize=3000000000 TestByteBuffer
->>>>>>> b6d387e1
  */
 
 
@@ -314,8 +310,8 @@
         //outside of scope!!
         for (Map.Entry<Method, Object[]> e : members.entrySet()) {
             if ((!e.getKey().getName().contains("get") &&
-                            !e.getKey().getName().contains("put"))
-                            || e.getValue().length > 2) { // skip bulk ops
+                    !e.getKey().getName().contains("put"))
+                    || e.getValue().length > 2) { // skip bulk ops
                 //skip
                 return;
             }
@@ -442,7 +438,7 @@
 
     @Test(expectedExceptions = UnsupportedOperationException.class)
     public void testTooBigForByteBuffer() {
-        try (MemorySegment segment = MemorySegment.ofNativeRestricted(MemoryAddress.NULL, (long)Integer.MAX_VALUE + 10L, null, null, null)) {
+        try (MemorySegment segment = MemoryAddress.NULL.asSegmentRestricted(Integer.MAX_VALUE + 10L)) {
             segment.asByteBuffer();
         }
     }
