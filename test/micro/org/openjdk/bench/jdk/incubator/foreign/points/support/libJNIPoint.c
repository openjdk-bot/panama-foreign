--- conflicted
+++ resolved
@@ -22,11 +22,9 @@
  */
 #include <jni.h>
 #include <stdlib.h>
-<<<<<<< HEAD
+#include <math.h>
+  
 #include "jlong.h"
-=======
-#include <math.h>
->>>>>>> 4b0e1067
 
 #include "points.h"
 
@@ -73,8 +71,8 @@
 
 JNIEXPORT jdouble JNICALL Java_org_openjdk_bench_jdk_incubator_foreign_points_support_JNIPoint_distance
   (JNIEnv *env, jclass cls, jlong thisPoint, jlong other) {
-    Point* p1 = (Point*) thisPoint;
-    Point* p2 = (Point*) other;
+    Point* p1 = jlong_to_ptr(thisPoint);
+    Point* p2 = jlong_to_ptr(other);
     return distance(*p1, *p2);
 }
 
